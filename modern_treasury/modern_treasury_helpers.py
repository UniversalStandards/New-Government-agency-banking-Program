<<<<<<< HEAD
"""Modern Treasury integration helpers for GOFAP."""

import requests
import logging
from typing import Dict, Any
from configs.settings import MODERN_TREASURY_API_KEY, MODERN_TREASURY_ORG_ID

logger = logging.getLogger(__name__)


class ModernTreasuryClient:
    """Client for Modern Treasury API integration."""
    
    def __init__(self, api_key: str = None, org_id: str = None):
        self.api_key = api_key or MODERN_TREASURY_API_KEY
        self.org_id = org_id or MODERN_TREASURY_ORG_ID
        self.base_url = "https://app.moderntreasury.com/api"
        
        if not self.api_key:
            logger.warning("Modern Treasury API key not configured")
    
    def _make_request(self, method: str, endpoint: str, data: Dict[Any, Any] = None) -> Dict[Any, Any]:
        """Make authenticated request to Modern Treasury API."""
        if not self.api_key:
            raise ValueError("Modern Treasury API key not configured")
        
        url = f"{self.base_url}{endpoint}"
        headers = {
            "Authorization": f"Bearer {self.api_key}",
            "Content-Type": "application/json"
        }
        
        try:
            response = requests.request(method, url, json=data, headers=headers, timeout=30)
            response.raise_for_status()
            return response.json()
        except requests.RequestException as e:
            logger.error(f"Modern Treasury API request failed: {e}")
            raise
    
    def create_external_account(self, account_data: Dict[str, Any]) -> Dict[str, Any]:
        """Create an external account in Modern Treasury."""
        return self._make_request("POST", "/external_accounts", account_data)
    
    def create_payment_order(self, payment_data: Dict[str, Any]) -> Dict[str, Any]:
        """Create a payment order."""
        return self._make_request("POST", "/payment_orders", payment_data)
    
    def get_payment_orders(self, limit: int = 25) -> Dict[str, Any]:
        """Get payment orders."""
        return self._make_request("GET", f"/payment_orders?limit={limit}")
    
    def get_account_balance(self, account_id: str) -> Dict[str, Any]:
        """Get account balance from Modern Treasury."""
        return self._make_request("GET", f"/external_accounts/{account_id}/balances")
    
    def create_ledger_transaction(self, transaction_data: Dict[str, Any]) -> Dict[str, Any]:
        """Create a ledger transaction."""
        return self._make_request("POST", "/ledger_transactions", transaction_data)
    
    def get_ledger_accounts(self) -> Dict[str, Any]:
        """Get ledger accounts."""
        return self._make_request("GET", "/ledger_accounts")


def process_government_payment(
    amount: float,
    recipient_account: str,
    description: str,
    payment_type: str = "ach"
) -> Dict[str, Any]:
    """
    Process a government payment using Modern Treasury.
    
    Args:
        amount: Payment amount
        recipient_account: Recipient account details
        description: Payment description
        payment_type: Type of payment (ach, wire, etc.)
    
    Returns:
        Payment processing result
    """
    try:
        client = ModernTreasuryClient()
        
        payment_data = {
            "type": payment_type,
            "amount": int(amount * 100),  # Convert to cents
            "currency": "USD",
            "direction": "credit",
            "description": description,
            "receiving_account_id": recipient_account,
            "metadata": {
                "source": "GOFAP",
                "payment_category": "government_payment"
            }
        }
        
        result = client.create_payment_order(payment_data)
        logger.info(f"Payment order created: {result.get('id')}")
        return result
        
    except Exception as e:
        logger.error(f"Failed to process government payment: {e}")
        raise


def setup_payroll_account(employee_data: Dict[str, Any]) -> Dict[str, Any]:
    """
    Set up a payroll account for an employee.
    
    Args:
        employee_data: Employee information
    
    Returns:
        Account creation result
    """
    try:
        client = ModernTreasuryClient()
        
        account_data = {
            "name": f"{employee_data['first_name']} {employee_data['last_name']} Payroll",
            "account_type": "checking",
            "party_name": f"{employee_data['first_name']} {employee_data['last_name']}",
            "party_type": "person",
            "routing_number": employee_data.get('routing_number'),
            "account_number": employee_data.get('account_number'),
            "metadata": {
                "employee_id": str(employee_data['employee_id']),
                "department": employee_data.get('department', ''),
                "account_purpose": "payroll"
            }
        }
        
        result = client.create_external_account(account_data)
        logger.info(f"Payroll account created: {result.get('id')}")
        return result
        
    except Exception as e:
        logger.error(f"Failed to setup payroll account: {e}")
        raise


def bulk_payroll_processing(payroll_records: list) -> Dict[str, Any]:
    """
    Process bulk payroll payments.
    
    Args:
        payroll_records: List of payroll records to process
    
    Returns:
        Bulk processing result
    """
    try:
        client = ModernTreasuryClient()
        results = []
        
        for record in payroll_records:
            payment_data = {
                "type": "ach",
                "amount": int(record['net_pay'] * 100),  # Convert to cents
                "currency": "USD",
                "direction": "credit",
                "description": f"Payroll - {record['pay_period_start']} to {record['pay_period_end']}",
                "receiving_account_id": record['account_id'],
                "metadata": {
                    "employee_id": str(record['employee_id']),
                    "payroll_period": f"{record['pay_period_start']}_to_{record['pay_period_end']}",
                    "gross_pay": record['gross_pay'],
                    "net_pay": record['net_pay']
                }
            }
            
            result = client.create_payment_order(payment_data)
            results.append(result)
        
        logger.info(f"Processed {len(results)} payroll payments")
        return {"processed_count": len(results), "results": results}
        
    except Exception as e:
        logger.error(f"Failed to process bulk payroll: {e}")
        raise
=======
"""
Modern Treasury API helper functions for GOFAP.
Provides comprehensive integration with Modern Treasury for government financial operations.
"""

import logging
from typing import Any, Dict, Optional

import requests

logger = logging.getLogger(__name__)

class ModernTreasuryError(Exception):
    """Custom exception for Modern Treasury API errors."""

class ModernTreasuryClient:
    """Client for interacting with Modern Treasury API."""

    def __init__(self, api_key: str, organization_id: str):
        self.api_key = api_key
        self.organization_id = organization_id
        self.base_url = "https://app.moderntreasury.com/api"
        self.headers = {
            "Authorization": f"Bearer {api_key}",
            "Content-Type": "application/json",
            "X-Organization-Id": organization_id,
        }

    def _make_request(
        self, method: str, endpoint: str, data: Optional[Dict] = None
    ) -> Dict[str, Any]:
        """Make authenticated request to Modern Treasury API."""
        url = f"{self.base_url}{endpoint}"

        try:
            response = requests.request(
                method=method, url=url, headers=self.headers, json=data, timeout=30
            )
            response.raise_for_status()
            return response.json()
        except requests.exceptions.RequestException as e:
            logger.error(f"Modern Treasury API error: {e}")
            raise ModernTreasuryError(f"API request failed: {e}")

    def create_account(self, account_data: Dict[str, Any]) -> Dict[str, Any]:
        """Create a new account in Modern Treasury."""
        return self._make_request("POST", "/accounts", account_data)

    def get_account(self, account_id: str) -> Dict[str, Any]:
        """Get account details by ID."""
        return self._make_request("GET", f"/accounts/{account_id}")

    def update_account(
        self, account_id: str, update_data: Dict[str, Any]
    ) -> Dict[str, Any]:
        """Update account details."""
        return self._make_request("PATCH", f"/accounts/{account_id}", update_data)

    def delete_account(self, account_id: str) -> Dict[str, Any]:
        """Delete an account."""
        return self._make_request("DELETE", f"/accounts/{account_id}")

    def list_accounts(self, params: Optional[Dict] = None) -> Dict[str, Any]:
        """List all accounts with optional filtering."""
        query_params = "&".join([f"{k}={v}" for k, v in (params or {}).items()])
        endpoint = f"/accounts?{query_params}" if query_params else "/accounts"
        return self._make_request("GET", endpoint)

    def create_payment(self, payment_data: Dict[str, Any]) -> Dict[str, Any]:
        """Create a new payment."""
        return self._make_request("POST", "/payments", payment_data)

    def get_payment(self, payment_id: str) -> Dict[str, Any]:
        """Get payment details by ID."""
        return self._make_request("GET", f"/payments/{payment_id}")

    def list_payments(self, params: Optional[Dict] = None) -> Dict[str, Any]:
        """List all payments with optional filtering."""
        query_params = "&".join([f"{k}={v}" for k, v in (params or {}).items()])
        endpoint = f"/payments?{query_params}" if query_params else "/payments"
        return self._make_request("GET", endpoint)

    def create_external_account(
        self, external_account_data: Dict[str, Any]
    ) -> Dict[str, Any]:
        """Create an external account (bank account, card, etc.)."""
        return self._make_request("POST", "/external_accounts", external_account_data)

    def get_external_account(self, external_account_id: str) -> Dict[str, Any]:
        """Get external account details by ID."""
        return self._make_request("GET", f"/external_accounts/{external_account_id}")

    def list_external_accounts(self, params: Optional[Dict] = None) -> Dict[str, Any]:
        """List all external accounts with optional filtering."""
        query_params = "&".join([f"{k}={v}" for k, v in (params or {}).items()])
        endpoint = (
            f"/external_accounts?{query_params}"
            if query_params
            else "/external_accounts"
        )
        return self._make_request("GET", endpoint)

# Legacy function wrappers for backward compatibility
def create_modern_treasury_account(
    api_key: str, account_params: Dict[str, Any]
) -> requests.Response:
    """Legacy function to create Modern Treasury account."""
    client = ModernTreasuryClient(api_key, account_params.get("organization_id", ""))
    try:
        result = client.create_account(account_params)

        # Create a mock response object for backward compatibility
        class MockResponse:
            def __init__(self, data):
                self._data = data

            def json(self):
                return self._data

        return MockResponse(result)
    except ModernTreasuryError as e:
        logger.error(f"Failed to create account: {e}")
        raise

def get_modern_treasury_account(api_key: str, account_id: str) -> requests.Response:
    """Legacy function to get Modern Treasury account."""
    client = ModernTreasuryClient(api_key, "")
    try:
        result = client.get_account(account_id)

        class MockResponse:
            def __init__(self, data):
                self._data = data

            def json(self):
                return self._data

        return MockResponse(result)
    except ModernTreasuryError as e:
        logger.error(f"Failed to get account: {e}")
        raise

def update_modern_treasury_account(
    api_key: str, account_id: str, update_params: Dict[str, Any]
) -> requests.Response:
    """Legacy function to update Modern Treasury account."""
    client = ModernTreasuryClient(api_key, "")
    try:
        result = client.update_account(account_id, update_params)

        class MockResponse:
            def __init__(self, data):
                self._data = data

            def json(self):
                return self._data

        return MockResponse(result)
    except ModernTreasuryError as e:
        logger.error(f"Failed to update account: {e}")
        raise

def delete_modern_treasury_account(api_key: str, account_id: str) -> requests.Response:
    """Legacy function to delete Modern Treasury account."""
    client = ModernTreasuryClient(api_key, "")
    try:
        result = client.delete_account(account_id)

        class MockResponse:
            def __init__(self, data):
                self._data = data

            def json(self):
                return self._data

        return MockResponse(result)
    except ModernTreasuryError as e:
        logger.error(f"Failed to delete account: {e}")
        raise

# Async versions for modern usage
async def create_modern_treasury_account_async(
    api_key: str, account_params: Dict[str, Any]
) -> Dict[str, Any]:
    """Async function to create Modern Treasury account."""
    import aiohttp

    headers = {
        "Authorization": f"Bearer {api_key}",
        "Content-Type": "application/json",
        "X-Organization-Id": account_params.get("organization_id", ""),
    }

    async with aiohttp.ClientSession() as session:
        try:
            async with session.post(
                "https://app.moderntreasury.com/api/accounts",
                headers=headers,
                json=account_params,
            ) as response:
                if response.status == 200:
                    data = await response.json()
                    return {"success": True, "account_id": data.get("id"), "data": data}
                else:
                    error_text = await response.text()
                    return {
                        "success": False,
                        "error": f"HTTP {response.status}: {error_text}",
                    }
        except Exception as e:
            return {"success": False, "error": str(e)}

import logging
from typing import Any, Dict, Optional

import requests

logger = logging.getLogger(__name__)

# Modern Treasury API base URL
MT_BASE_URL = "https://app.moderntreasury.com/api"

def create_modern_treasury_account(
    api_key: str, account_params: Dict[str, Any]
) -> requests.Response:
    """Create a Modern Treasury account."""
    headers = {
        "Authorization": f"Bearer {api_key}",
        "Content-Type": "application/json",
    }

    url = f"{MT_BASE_URL}/external_accounts"
    response = requests.post(url, json=account_params, headers=headers, timeout=10)
    return response

def get_modern_treasury_account(api_key: str, account_id: str) -> requests.Response:
    """Get a Modern Treasury account by ID."""
    headers = {
        "Authorization": f"Bearer {api_key}",
        "Content-Type": "application/json",
    }

    url = f"{MT_BASE_URL}/external_accounts/{account_id}"
    response = requests.get(url, headers=headers)
    return response

def update_modern_treasury_account(
    api_key: str, account_id: str, update_params: Dict[str, Any]
) -> requests.Response:
    """Update a Modern Treasury account."""
    headers = {
        "Authorization": f"Bearer {api_key}",
        "Content-Type": "application/json",
    }

    url = f"{MT_BASE_URL}/external_accounts/{account_id}"
    response = requests.patch(url, json=update_params, headers=headers)
    return response

def delete_modern_treasury_account(api_key: str, account_id: str) -> requests.Response:
    """Delete a Modern Treasury account."""
    headers = {
        "Authorization": f"Bearer {api_key}",
        "Content-Type": "application/json",
    }

    url = f"{MT_BASE_URL}/external_accounts/{account_id}"
    response = requests.delete(url, headers=headers)
    return response

async def create_modern_treasury_account_async(
    api_key: str, params: Dict[str, Any]
) -> Dict[str, Any]:
    """Async version of Modern Treasury account creation."""
    try:
        # Simulate async operation - in real implementation, use aiohttp
        response = create_modern_treasury_account(api_key, params)
        if response.status_code in [200, 201]:
            return {
                "success": True,
                "account_id": response.json().get("id", ""),
            }
        else:
            return {
                "success": False,
                "error": f"HTTP {response.status_code}: {response.text}",
            }
    except Exception as e:
        logger.error(f"Error creating Modern Treasury account: {e}")
        return {"success": False, "error": str(e)}
>>>>>>> c99b3301
<|MERGE_RESOLUTION|>--- conflicted
+++ resolved
@@ -1,4 +1,3 @@
-<<<<<<< HEAD
 """Modern Treasury integration helpers for GOFAP."""
 
 import requests
@@ -182,7 +181,6 @@
     except Exception as e:
         logger.error(f"Failed to process bulk payroll: {e}")
         raise
-=======
 """
 Modern Treasury API helper functions for GOFAP.
 Provides comprehensive integration with Modern Treasury for government financial operations.
@@ -472,5 +470,4 @@
             }
     except Exception as e:
         logger.error(f"Error creating Modern Treasury account: {e}")
-        return {"success": False, "error": str(e)}
->>>>>>> c99b3301
+        return {"success": False, "error": str(e)}