--- conflicted
+++ resolved
@@ -1,4 +1,3 @@
-<<<<<<< HEAD
 """
 Modern Treasury API helper functions for GOFAP.
 Provides comprehensive integration with Modern Treasury for government financial operations.
@@ -185,7 +184,6 @@
                     return {'success': False, 'error': f"HTTP {response.status}: {error_text}"}
         except Exception as e:
             return {'success': False, 'error': str(e)}
-=======
 import requests
 import asyncio
 from typing import Dict, Any, Optional
@@ -272,5 +270,4 @@
             }
     except Exception as e:
         logger.error(f"Error creating Modern Treasury account: {e}")
-        return {"success": False, "error": str(e)}
->>>>>>> 590aa096
+        return {"success": False, "error": str(e)}