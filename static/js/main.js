// GOFAP Main JavaScript File
<<<<<<< HEAD
// GOFAP Main JavaScript
=======
>>>>>>> dfc96e25

document.addEventListener('DOMContentLoaded', function() {
    // Initialize tooltips
    var tooltipTriggerList = [].slice.call(document.querySelectorAll('[data-bs-toggle="tooltip"]'));
<<<<<<< HEAD
    var tooltipList = tooltipTriggerList.map(function (tooltipTriggerEl) {
        return new bootstrap.Tooltip(tooltipTriggerEl);
        import 'bootstrap'; // Ensure Bootstrap is imported
=======
    tooltipTriggerList.forEach(function (tooltipTriggerEl) {
        return new bootstrap.Tooltip(tooltipTriggerEl);
>>>>>>> dfc96e25
    });

    // Initialize popovers
    var popoverTriggerList = [].slice.call(document.querySelectorAll('[data-bs-toggle="popover"]'));
<<<<<<< HEAD
    var popoverList = popoverTriggerList.map(function (popoverTriggerEl) {
        return new bootstrap.Popover(popoverTriggerEl);
    });

    // Auto-hide alerts after 5 seconds
    setTimeout(function() {
        var alerts = document.querySelectorAll('.alert');
        alerts.forEach(function(alert) {
            var bsAlert = new bootstrap.Alert(alert);
            bsAlert.close();
        });
    }, 5000);

    // Add loading states to buttons
    const buttons = document.querySelectorAll('button[type="submit"], .btn-primary, .btn-success');
    buttons.forEach(button => {
        button.addEventListener('click', function() {
            if (!this.disabled) {
                this.disabled = true;
                const originalText = this.innerHTML;
                this.innerHTML = '<span class="spinner-border spinner-border-sm me-2" role="status"></span>Loading...';
                
                // Re-enable after 3 seconds (adjust as needed)
                setTimeout(() => {
                    this.disabled = false;
                    this.textContent = originalText;
                }, 3000);
    popoverTriggerList.forEach(function (popoverTriggerEl) { return new bootstrap.Popover(popoverTriggerEl); });
=======
    popoverTriggerList.forEach(function (popoverTriggerEl) {
>>>>>>> dfc96e25
        return new bootstrap.Popover(popoverTriggerEl);
    });

    // Add loading state to buttons on form submission
    const forms = document.querySelectorAll('form');
    forms.forEach(form => {
        form.addEventListener('submit', function(e) {
            const submitBtn = form.querySelector('button[type="submit"]');
            if (submitBtn && !submitBtn.disabled) {
                const originalText = submitBtn.innerHTML;
                submitBtn.innerHTML = '<span class="spinner-border spinner-border-sm me-2"></span>Processing...';
                submitBtn.disabled = true;
                
                // Re-enable button after 10 seconds as fallback
                setTimeout(() => {
                    submitBtn.innerHTML = originalText;
                    submitBtn.disabled = false;
                }, 10000);
            }
        });
    });

    // Auto-dismiss alerts after 5 seconds
    const alerts = document.querySelectorAll('.alert:not(.alert-permanent)');
    alerts.forEach(alert => {
        setTimeout(() => {
            if (alert && alert.parentNode) {
                const alertInstance = new bootstrap.Alert(alert);
                alertInstance.close();
            }
        }, 5000);
    });

    // Smooth scroll for anchor links
    const anchorLinks = document.querySelectorAll('a[href^="#"]');
    anchorLinks.forEach(link => {
        link.addEventListener('click', function(e) {
            e.preventDefault();
            const targetId = this.getAttribute('href');
            const target = document.querySelector(targetId);
            if (target) {
                target.scrollIntoView({
                    behavior: 'smooth',
                    block: 'start'
                });
            }
        });
    });

    // Format currency inputs
    const currencyInputs = document.querySelectorAll('input[data-type="currency"]');
    currencyInputs.forEach(input => {
        input.addEventListener('input', function(e) {
            let value = e.target.value.replace(/[^\d.]/g, '');
            if (value && !isNaN(parseFloat(value))) {
                value = parseFloat(value).toFixed(2);
                e.target.value = '$' + value;
            }
        });
    });

    // Add confirmation to delete buttons
    const deleteButtons = document.querySelectorAll('.btn-delete, .btn-danger[data-action="delete"]');
    deleteButtons.forEach(button => {
        button.addEventListener('click', function(e) {
            e.preventDefault();
            const itemName = this.dataset.itemName || 'this item';
            if (confirm(`Are you sure you want to delete ${itemName}? This action cannot be undone.`)) {
                // Proceed with deletion
                if (this.href) {
                    window.location.href = this.href;
                } else if (this.dataset.url) {
                    window.location.href = this.dataset.url;
                }
            }
        });
    });
});

// Utility functions
const GOFAP = {
    // Show notification
    showNotification: function(message, type = 'info') {
        const alertDiv = document.createElement('div');
        alertDiv.className = `alert alert-${type} alert-dismissible fade show position-fixed`;
        alertDiv.style.cssText = 'top: 20px; right: 20px; z-index: 9999; min-width: 300px;';
        alertDiv.innerHTML = `
            ${message}
            <button type="button" class="btn-close" data-bs-dismiss="alert"></button>
        `;
        
        document.body.appendChild(alertDiv);
        
        // Auto remove after 5 seconds
        setTimeout(() => {
            const alert = bootstrap.Alert.getOrCreateInstance(alertDiv);
            alert.close();
        }, 5000);
    },

    // Format currency
    formatCurrency: function(amount, currency = 'USD') {
        return new Intl.NumberFormat('en-US', {
            style: 'currency',
            currency: currency
        }).format(amount);
    },

    // Format date
    formatDate: function(date, options = {}) {
        const defaultOptions = {
            year: 'numeric',
            month: 'short',
            day: 'numeric',
            hour: '2-digit',
            minute: '2-digit'
        };
        return new Intl.DateTimeFormat('en-US', {...defaultOptions, ...options}).format(new Date(date));
    },

    // Show loading spinner
    showLoading: function(element) {
        const spinner = document.createElement('div');
        spinner.className = 'spinner';
        spinner.id = 'loading-spinner';
        element.appendChild(spinner);
    },

    // Hide loading spinner
    hideLoading: function() {
        const spinner = document.getElementById('loading-spinner');
        if (spinner) {
            spinner.remove();
        }
    },

<<<<<<< HEAD
    // Show notification
    showNotification: function(message, type = 'info') {
        const alertDiv = document.createElement('div');
        alertDiv.className = `alert alert-${type} alert-dismissible fade show`;
        alertDiv.innerHTML = `
            ${message}
            <button type="button" class="btn-close" data-bs-dismiss="alert"></button>
        `;
=======
    // Show notification - Fixed XSS vulnerability by using textContent and DOM manipulation
    showNotification: function(message, type = 'info') {
        const alertDiv = document.createElement('div');
        alertDiv.className = `alert alert-${type} alert-dismissible fade show`;
        
        // Use textContent to safely set the message text
        alertDiv.textContent = message;
        
        // Create close button separately to avoid innerHTML injection
        const closeButton = document.createElement('button');
        closeButton.type = 'button';
        closeButton.className = 'btn-close';
        closeButton.setAttribute('data-bs-dismiss', 'alert');
        alertDiv.appendChild(closeButton);
>>>>>>> dfc96e25
        
        const container = document.querySelector('.container-fluid');
        if (container) {
            container.insertBefore(alertDiv, container.firstChild);
        }
<<<<<<< HEAD
=======
    },

    // Validate URL to prevent SSRF attacks
    isValidUrl: function(url) {
        try {
            const urlObj = new URL(url);
            // Only allow HTTP and HTTPS protocols
            if (!['http:', 'https:'].includes(urlObj.protocol)) {
                return false;
            }
            // Block private IP ranges and localhost
            const hostname = urlObj.hostname;
            if (hostname === 'localhost' || 
                hostname === '127.0.0.1' ||
                hostname.startsWith('192.168.') ||
                hostname.startsWith('10.') ||
                hostname.startsWith('172.')) {
                return false;
            }
            return true;
        } catch (error) {
            return false;
        }
    },

    // API helper with URL validation
    api: {
        get: async function(url) {
            // Validate URL before making request
            if (!GOFAP.isValidUrl(url)) {
                throw new Error('Invalid or unsafe URL');
            }
            
            try {
                const response = await fetch(url);
                if (!response.ok) {
                    throw new Error(`HTTP error! status: ${response.status}`);
                }
                return await response.json();
            } catch (error) {
                console.error('API GET error:', error);
                GOFAP.showNotification('Failed to fetch data', 'danger');
                throw error;
            }
        },

        post: async function(url, data) {
            // Validate URL before making request
            if (!GOFAP.isValidUrl(url)) {
                throw new Error('Invalid or unsafe URL');
            }
            
            try {
                const allowedUrls = ['https://example.com/api', 'https://another-safe-site.com/api']; if (!allowedUrls.includes(url)) throw new Error('URL not allowed');
                    method: 'POST',
                    headers: {
                        'Content-Type': 'application/json',
                        'X-Requested-With': 'XMLHttpRequest'
                    },
                    body: JSON.stringify(data)
                });
                
                if (!response.ok) {
                    throw new Error(`HTTP error! status: ${response.status}`);
                }
                return await response.json();
            } catch (error) {
                console.error('API POST error:', error);
                GOFAP.showNotification('Failed to send data', 'danger');
                throw error;
            }
        },

        put: async function(url, data) {
            // Validate URL before making request
            if (!GOFAP.isValidUrl(url)) {
                throw new Error('Invalid or unsafe URL');
            }
            
            try {
                const response = await fetch(url, {
                    method: 'PUT',
                    headers: {
                        'Content-Type': 'application/json',
                        'X-Requested-With': 'XMLHttpRequest'
                    },
                    body: JSON.stringify(data)
                });
                
                if (!response.ok) {
                    throw new Error(`HTTP error! status: ${response.status}`);
                }
                return await response.json();
            } catch (error) {
                console.error('API PUT error:', error);
                GOFAP.showNotification('Failed to update data', 'danger');
                throw error;
            }
        },

        delete: async function(url) {
            // Validate URL before making request
            if (!GOFAP.isValidUrl(url)) {
                throw new Error('Invalid or unsafe URL');
            }
            
            try {
                const response = await fetch(url, {
                    method: 'DELETE',
                    headers: {
                        'X-Requested-With': 'XMLHttpRequest'
                    }
                });
                
                if (!response.ok) {
                    throw new Error(`HTTP error! status: ${response.status}`);
                }
                return await response.json();
            } catch (error) {
                console.error('API DELETE error:', error);
                GOFAP.showNotification('Failed to delete data', 'danger');
>>>>>>> dfc96e25
    formatDate: function(date) {
        return new Intl.DateTimeFormat('en-US', {
            year: 'numeric',
            month: 'long',
            day: 'numeric'
        }).format(new Date(date));
    },

    // API helper
    api: {
        get: async function(url) {
            try {
                const response = await fetch(url);
                if (!response.ok) {
                    throw new Error(`HTTP error! status: ${response.status}`);
                }
                return await response.json();
            } catch (error) {
                console.error('API GET error:', error);
                GOFAP.showNotification('Failed to fetch data', 'danger');
                throw error;
            }
        },

        post: async function(url, data) {
            try {
                const response = await fetch(url, {
                    method: 'POST',
                    headers: {
                        'Content-Type': 'application/json',
                    },
                    body: JSON.stringify(data)
                });
                if (!response.ok) {
                    throw new Error(`HTTP error! status: ${response.status}`);
                }
                return await response.json();
            } catch (error) {
                console.error('API POST error:', error);
                GOFAP.showNotification('Failed to save data', 'danger');
        call: async function(url, options = {}) {
            const defaultOptions = {
                headers: {
                    'Content-Type': 'application/json',
                },
            };
            
            const config = Object.assign(defaultOptions, options);
            
            try {
                const response = await fetch(url, config);
                const data = await response.json();
                
                if (!response.ok) {
                    throw new Error(data.error || 'An error occurred');
                }
                
                return data;
            } catch (error) {
                GOFAP.showNotification(error.message, 'danger');
                throw error;
            }
        }
    },

<<<<<<< HEAD
    // Chart helper
    createChart: function(canvasId, config) {
        const ctx = document.getElementById(canvasId);
        if (ctx) {
            return new Chart(ctx, config);
        }
        return null;
    }
};

// Dashboard specific functionality
if (document.querySelector('.dashboard')) {
    // Load dashboard data
    loadDashboardData();
    
    function loadDashboardData() {
        // Load accounts
        GOFAP.api.get('/api/accounts')
            .then(accounts => {
                updateAccountsDisplay(accounts);
            })
            .catch(error => {
                console.error('Failed to load accounts:', error);
            });

        // Load transactions
        GOFAP.api.get('/api/transactions')
            .then(data => {
                updateTransactionsDisplay(data.transactions);
            })
            .catch(error => {
                console.error('Failed to load transactions:', error);
            });
    }

    function updateAccountsDisplay(accounts) {
        // Update accounts section if needed
        console.log('Accounts loaded:', accounts);
    }

    function updateTransactionsDisplay(transactions) {
        // Update transactions section if needed
        console.log('Transactions loaded:', transactions);
    }
}

// Form validation
function validateForm(form) {
    const requiredFields = form.querySelectorAll('[required]');
    let isValid = true;

    requiredFields.forEach(field => {
        if (!field.value.trim()) {
            field.classList.add('is-invalid');
            isValid = false;
        } else {
            field.classList.remove('is-invalid');
        }
    });

    return isValid;
}

// Add form validation to all forms
document.addEventListener('submit', function(e) {
    if (e.target.tagName === 'FORM') {
        if (!validateForm(e.target)) {
            e.preventDefault();
            GOFAP.showNotification('Please fill in all required fields', 'warning');
        }
    }
});

// Export for global access
=======
    // Form validation helpers
    validateForm: function(formElement) {
        const inputs = formElement.querySelectorAll('input[required], select[required], textarea[required]');
        let isValid = true;
        
        inputs.forEach(input => {
            if (!input.value.trim()) {
                input.classList.add('is-invalid');
                isValid = false;
            } else {
                input.classList.remove('is-invalid');
            }
        });
        
        return isValid;
    },

    // Sanitize HTML content
    sanitizeHtml: function(html) {
        const div = document.createElement('div');
        div.innerHTML = html;
        return div.innerHTML;
    }
};

// Export for testing if module system is available
if (typeof module !== 'undefined' && module.exports) {
    module.exports = GOFAP;
}
>>>>>>> dfc96e25
    // Copy to clipboard
    copyToClipboard: function(text) {
        navigator.clipboard.writeText(text).then(() => {
            GOFAP.showNotification('Copied to clipboard!', 'success');
        }).catch(() => {
            GOFAP.showNotification('Failed to copy to clipboard', 'danger');
        });
    }
};

// Make GOFAP globally available
window.GOFAP = GOFAP;<|MERGE_RESOLUTION|>--- conflicted
+++ resolved
@@ -1,56 +1,15 @@
 // GOFAP Main JavaScript File
-<<<<<<< HEAD
-// GOFAP Main JavaScript
-=======
->>>>>>> dfc96e25
 
 document.addEventListener('DOMContentLoaded', function() {
     // Initialize tooltips
     var tooltipTriggerList = [].slice.call(document.querySelectorAll('[data-bs-toggle="tooltip"]'));
-<<<<<<< HEAD
-    var tooltipList = tooltipTriggerList.map(function (tooltipTriggerEl) {
-        return new bootstrap.Tooltip(tooltipTriggerEl);
-        import 'bootstrap'; // Ensure Bootstrap is imported
-=======
     tooltipTriggerList.forEach(function (tooltipTriggerEl) {
         return new bootstrap.Tooltip(tooltipTriggerEl);
->>>>>>> dfc96e25
     });
 
     // Initialize popovers
     var popoverTriggerList = [].slice.call(document.querySelectorAll('[data-bs-toggle="popover"]'));
-<<<<<<< HEAD
-    var popoverList = popoverTriggerList.map(function (popoverTriggerEl) {
-        return new bootstrap.Popover(popoverTriggerEl);
-    });
-
-    // Auto-hide alerts after 5 seconds
-    setTimeout(function() {
-        var alerts = document.querySelectorAll('.alert');
-        alerts.forEach(function(alert) {
-            var bsAlert = new bootstrap.Alert(alert);
-            bsAlert.close();
-        });
-    }, 5000);
-
-    // Add loading states to buttons
-    const buttons = document.querySelectorAll('button[type="submit"], .btn-primary, .btn-success');
-    buttons.forEach(button => {
-        button.addEventListener('click', function() {
-            if (!this.disabled) {
-                this.disabled = true;
-                const originalText = this.innerHTML;
-                this.innerHTML = '<span class="spinner-border spinner-border-sm me-2" role="status"></span>Loading...';
-                
-                // Re-enable after 3 seconds (adjust as needed)
-                setTimeout(() => {
-                    this.disabled = false;
-                    this.textContent = originalText;
-                }, 3000);
-    popoverTriggerList.forEach(function (popoverTriggerEl) { return new bootstrap.Popover(popoverTriggerEl); });
-=======
     popoverTriggerList.forEach(function (popoverTriggerEl) {
->>>>>>> dfc96e25
         return new bootstrap.Popover(popoverTriggerEl);
     });
 
@@ -187,16 +146,6 @@
         }
     },
 
-<<<<<<< HEAD
-    // Show notification
-    showNotification: function(message, type = 'info') {
-        const alertDiv = document.createElement('div');
-        alertDiv.className = `alert alert-${type} alert-dismissible fade show`;
-        alertDiv.innerHTML = `
-            ${message}
-            <button type="button" class="btn-close" data-bs-dismiss="alert"></button>
-        `;
-=======
     // Show notification - Fixed XSS vulnerability by using textContent and DOM manipulation
     showNotification: function(message, type = 'info') {
         const alertDiv = document.createElement('div');
@@ -211,14 +160,11 @@
         closeButton.className = 'btn-close';
         closeButton.setAttribute('data-bs-dismiss', 'alert');
         alertDiv.appendChild(closeButton);
->>>>>>> dfc96e25
         
         const container = document.querySelector('.container-fluid');
         if (container) {
             container.insertBefore(alertDiv, container.firstChild);
         }
-<<<<<<< HEAD
-=======
     },
 
     // Validate URL to prevent SSRF attacks
@@ -340,7 +286,6 @@
             } catch (error) {
                 console.error('API DELETE error:', error);
                 GOFAP.showNotification('Failed to delete data', 'danger');
->>>>>>> dfc96e25
     formatDate: function(date) {
         return new Intl.DateTimeFormat('en-US', {
             year: 'numeric',
@@ -406,82 +351,6 @@
         }
     },
 
-<<<<<<< HEAD
-    // Chart helper
-    createChart: function(canvasId, config) {
-        const ctx = document.getElementById(canvasId);
-        if (ctx) {
-            return new Chart(ctx, config);
-        }
-        return null;
-    }
-};
-
-// Dashboard specific functionality
-if (document.querySelector('.dashboard')) {
-    // Load dashboard data
-    loadDashboardData();
-    
-    function loadDashboardData() {
-        // Load accounts
-        GOFAP.api.get('/api/accounts')
-            .then(accounts => {
-                updateAccountsDisplay(accounts);
-            })
-            .catch(error => {
-                console.error('Failed to load accounts:', error);
-            });
-
-        // Load transactions
-        GOFAP.api.get('/api/transactions')
-            .then(data => {
-                updateTransactionsDisplay(data.transactions);
-            })
-            .catch(error => {
-                console.error('Failed to load transactions:', error);
-            });
-    }
-
-    function updateAccountsDisplay(accounts) {
-        // Update accounts section if needed
-        console.log('Accounts loaded:', accounts);
-    }
-
-    function updateTransactionsDisplay(transactions) {
-        // Update transactions section if needed
-        console.log('Transactions loaded:', transactions);
-    }
-}
-
-// Form validation
-function validateForm(form) {
-    const requiredFields = form.querySelectorAll('[required]');
-    let isValid = true;
-
-    requiredFields.forEach(field => {
-        if (!field.value.trim()) {
-            field.classList.add('is-invalid');
-            isValid = false;
-        } else {
-            field.classList.remove('is-invalid');
-        }
-    });
-
-    return isValid;
-}
-
-// Add form validation to all forms
-document.addEventListener('submit', function(e) {
-    if (e.target.tagName === 'FORM') {
-        if (!validateForm(e.target)) {
-            e.preventDefault();
-            GOFAP.showNotification('Please fill in all required fields', 'warning');
-        }
-    }
-});
-
-// Export for global access
-=======
     // Form validation helpers
     validateForm: function(formElement) {
         const inputs = formElement.querySelectorAll('input[required], select[required], textarea[required]');
@@ -511,7 +380,6 @@
 if (typeof module !== 'undefined' && module.exports) {
     module.exports = GOFAP;
 }
->>>>>>> dfc96e25
     // Copy to clipboard
     copyToClipboard: function(text) {
         navigator.clipboard.writeText(text).then(() => {
