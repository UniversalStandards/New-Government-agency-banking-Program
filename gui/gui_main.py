--- conflicted
+++ resolved
@@ -1,6 +1,5 @@
 import tkinter as tk
 from tkinter import ttk
-<<<<<<< HEAD
 import os
 import logging
 
@@ -24,10 +23,8 @@
 # Get API keys from environment
 stripe_api_key = os.environ.get("STRIPE_SECRET_KEY", "")
 modern_treasury_api_key = os.environ.get("MODERN_TREASURY_API_KEY", "")
-=======
 from gui_helpers import create_accounts
 from configs.settings import STRIPE_SECRET_KEY, MODERN_TREASURY_API_KEY
->>>>>>> 7557276c
 
 
 class AccountCreationGUI:
@@ -55,30 +52,23 @@
         # Widgets for Modern Treasury tab
         ttk.Label(
             self.modern_treasury_tab, text="Modern Treasury Account Creation"
-<<<<<<< HEAD
         ).grid(column=0, row=0, pady=10)
         
-=======
         ).grid(column=0, row=0)
->>>>>>> 7557276c
         ttk.Button(
             self.modern_treasury_tab,
             text="Create Account",
             command=self.create_modern_treasury_account,
-<<<<<<< HEAD
         ).grid(column=0, row=1, pady=5)
         
         # Status label for feedback
         self.mt_status = ttk.Label(self.modern_treasury_tab, text="")
         self.mt_status.grid(column=0, row=2, pady=5)
-=======
         ).grid(column=0, row=1)
->>>>>>> 7557276c
 
     def create_stripe_widgets(self):
         # Widgets for Stripe tab
         ttk.Label(self.stripe_tab, text="Stripe Customer Creation").grid(
-<<<<<<< HEAD
             column=0, row=0, pady=10
         )
         
@@ -123,7 +113,6 @@
         except Exception as e:
             self.stripe_status.config(text=f"Error: {str(e)}")
             logger.error(f"Error creating Stripe customer: {e}")
-=======
             column=0, row=0
         )
         ttk.Button(
@@ -137,7 +126,6 @@
     def create_stripe_customer(self):
         # Call the function to create a Stripe customer
         create_accounts("stripe", api_key=STRIPE_SECRET_KEY, params={})
->>>>>>> 7557276c
 
 
 if __name__ == "__main__":
