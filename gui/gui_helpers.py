import logging
from typing import Any, Dict, Optional
import os
from functools import wraps
import asyncio
import tkinter as tk
from tkinter import messagebox

<<<<<<< HEAD
# Import the async functions from the respective modules
try:
    from modern_treasury.modern_treasury_helpers import create_modern_treasury_account_async
except ImportError:
    # Fallback if import fails
    async def create_modern_treasury_account_async(api_key, params):
        return {'success': False, 'error': 'Modern Treasury integration not available'}

try:
    from stripe.stripe_helpers import create_stripe_customer_async
except ImportError:
    # Fallback if import fails
    async def create_stripe_customer_async(api_key, params):
        return {'success': False, 'error': 'Stripe integration not available'}
=======
from modern_treasury.modern_treasury_helpers import (
    create_modern_treasury_account_async,
)
from stripe.stripe_helpers import create_stripe_customer_async
>>>>>>> 590aa096

# Set logger to display messages based on the LOG_LEVEL environment variable
logging.basicConfig(level=os.environ.get("LOG_LEVEL", "INFO"))
logger = logging.getLogger(__name__)


# Define a simple exponential backoff function
def backoff(start_sleep_time=0.1, factor=2, max_sleep_time=3):
    def decorator(func):
        @wraps(func)
        async def wrapper(*args, **kwargs):
            sleep_time = start_sleep_time
            while True:
                try:
                    return await func(*args, **kwargs)
                except Exception as e:
                    logger.error(
                        f"Failed operation, retrying in {sleep_time}s: {e}"
                    )
                    await asyncio.sleep(sleep_time)
                    sleep_time = min(sleep_time * factor, max_sleep_time)

        return wrapper

    return decorator


# Process responses for consistency and to centralize error handling
async def process_response(response: Dict[str, Any], service: str) -> Optional[str]:
    if response.get("success"):
        return response.get(service)
    else:
        logger.error(
            f"Error processing {service} response: {response.get('error', 'Unknown error')}"
        )
        return None


# Asynchronous account creation for Modern Treasury with validation and exponential backoff
@backoff()
async def create_modern_account(
    api_key: str, params: Dict[str, Any]
) -> Optional[str]:
    response = await create_modern_treasury_account_async(api_key, params)
    return await process_response(response, "account_id")


# Asynchronous customer creation for Stripe with validation and exponential backoff
@backoff()
async def create_stripe_account(
    api_key: str, params: Dict[str, Any]
) -> Optional[str]:
    customer = await create_stripe_customer_async(api_key, params)
    return await process_response(customer, "id")


# Controller function to route to the correct asynchronous account creation function
async def create_accounts(
    service: str, api_key: str, params: Dict[str, Any]
) -> Optional[str]:
    service_creation_map = {
        "modern_treasury": create_modern_account,
        "stripe": create_stripe_account,
    }

    if service not in service_creation_map or (
        service == "modern_treasury" and not api_key
    ):
        logger.error("Invalid service or missing API key for Modern Treasury.")
        return None

    creation_func = service_creation_map[service]
    return await creation_func(api_key, params)


# Synchronous wrapper for GUI compatibility
def create_accounts(
    service: str, api_key: str = None, params: Dict[str, Any] = None
):
    """Synchronous wrapper for create_accounts_async for GUI compatibility."""
    if api_key is None:
        api_key = os.environ.get(
            (
                "STRIPE_SECRET_KEY"
                if service == "stripe"
                else "MODERN_TREASURY_API_KEY"
            ),
            "",
        )

    if params is None:
        params = {"name": "Test Account", "email": "test@example.com"}

    try:
        # Run the async function in the event loop
        loop = asyncio.new_event_loop()
        asyncio.set_event_loop(loop)
        result = loop.run_until_complete(
            create_accounts(service, api_key, params)
        )
        loop.close()
        return result
    except Exception as e:
        logger.error(f"Error in synchronous create_accounts: {e}")
        return None
# Update if additional features or enhancements are needed
# ...<|MERGE_RESOLUTION|>--- conflicted
+++ resolved
@@ -6,7 +6,6 @@
 import tkinter as tk
 from tkinter import messagebox
 
-<<<<<<< HEAD
 # Import the async functions from the respective modules
 try:
     from modern_treasury.modern_treasury_helpers import create_modern_treasury_account_async
@@ -21,12 +20,10 @@
     # Fallback if import fails
     async def create_stripe_customer_async(api_key, params):
         return {'success': False, 'error': 'Stripe integration not available'}
-=======
 from modern_treasury.modern_treasury_helpers import (
     create_modern_treasury_account_async,
 )
 from stripe.stripe_helpers import create_stripe_customer_async
->>>>>>> 590aa096
 
 # Set logger to display messages based on the LOG_LEVEL environment variable
 logging.basicConfig(level=os.environ.get("LOG_LEVEL", "INFO"))
