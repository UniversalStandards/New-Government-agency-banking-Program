--- conflicted
+++ resolved
@@ -5,125 +5,7 @@
 <div class="row">
     <div class="col-12">
         <!-- Hero Section -->
-<<<<<<< HEAD
-        <div class="jumbotron bg-primary text-white rounded p-5 mb-5">
-            <div class="container-fluid">
-                <h1 class="display-4">
-                    <i class="fas fa-university me-3"></i>
-                    Government Operations and Financial Accounting Platform
-                </h1>
-                <p class="lead">Streamline government financial operations with our comprehensive digital platform</p>
-                <hr class="my-4">
-                <p>Manage accounts, process payments, track budgets, and serve citizens with modern financial tools.</p>
-                <a class="btn btn-light btn-lg" href="#" role="button">Get Started</a>
-            </div>
-        </div>
-    </div>
-</div>
-
-<div class="row">
-    <!-- Key Features -->
-    <div class="col-md-4 mb-4">
-        <div class="card h-100">
-            <div class="card-body text-center">
-                <i class="fas fa-wallet fa-3x text-primary mb-3"></i>
-                <h5 class="card-title">Digital Wallets</h5>
-                <p class="card-text">Instantly create supervised bank accounts for employees, contractors, and constituents. Process payments and manage funds securely.</p>
-            </div>
-        </div>
-    </div>
-    
-    <div class="col-md-4 mb-4">
-        <div class="card h-100">
-            <div class="card-body text-center">
-                <i class="fas fa-chart-pie fa-3x text-success mb-3"></i>
-                <h5 class="card-title">Budget Management</h5>
-                <p class="card-text">Track budgets, visualize spending, and model scenarios. Get real-time insights into financial performance.</p>
-            </div>
-        </div>
-    </div>
-    
-    <div class="col-md-4 mb-4">
-        <div class="card h-100">
-            <div class="card-body text-center">
-                <i class="fas fa-exchange-alt fa-3x text-warning mb-3"></i>
-                <h5 class="card-title">Payment Operations</h5>
-                <p class="card-text">Accept payments, process payroll, and handle reimbursements. Integrate with Stripe, Modern Treasury, and more.</p>
-            </div>
-        </div>
-    </div>
-</div>
-
-<div class="row">
-    <div class="col-md-4 mb-4">
-        <div class="card h-100">
-            <div class="card-body text-center">
-                <i class="fas fa-users fa-3x text-info mb-3"></i>
-                <h5 class="card-title">HR Management</h5>
-                <p class="card-text">Manage hiring, onboarding, training, and performance evaluations. Maintain digital personnel records.</p>
-            </div>
-        </div>
-    </div>
-    
-    <div class="col-md-4 mb-4">
-        <div class="card h-100">
-            <div class="card-body text-center">
-                <i class="fas fa-handshake fa-3x text-danger mb-3"></i>
-                <h5 class="card-title">Citizen Services</h5>
-                <p class="card-text">Provide online services for utility payments, public works requests, police reporting, and more.</p>
-            </div>
-        </div>
-    </div>
-    
-    <div class="col-md-4 mb-4">
-        <div class="card h-100">
-            <div class="card-body text-center">
-                <i class="fas fa-shield-alt fa-3x text-secondary mb-3"></i>
-                <h5 class="card-title">Security & Compliance</h5>
-                <p class="card-text">Bank-grade security with role-based access control, audit logs, and compliance monitoring.</p>
-            </div>
-        </div>
-    </div>
-</div>
-
-<!-- Statistics Section -->
-<div class="row mt-5">
-    <div class="col-12">
-        <h2 class="text-center mb-4">Platform Capabilities</h2>
-        <div class="row text-center">
-            <div class="col-md-3 mb-3">
-                <div class="card">
-                    <div class="card-body">
-                        <h3 class="text-primary">100%</h3>
-                        <p class="card-text">Digital Transactions</p>
-                    </div>
-                </div>
-            </div>
-            <div class="col-md-3 mb-3">
-                <div class="card">
-                    <div class="card-body">
-                        <h3 class="text-success">24/7</h3>
-                        <p class="card-text">System Availability</p>
-                    </div>
-                </div>
-            </div>
-            <div class="col-md-3 mb-3">
-                <div class="card">
-                    <div class="card-body">
-                        <h3 class="text-warning">90%</h3>
-                        <p class="card-text">Cost Reduction</p>
-                    </div>
-                </div>
-            </div>
-            <div class="col-md-3 mb-3">
-                <div class="card">
-                    <div class="card-body">
-                        <h3 class="text-info">360°</h3>
-                        <p class="card-text">Visibility</p>
-        <div class="bg-gradient text-white p-5 rounded mb-4" style="background: linear-gradient(135deg, #007bff 0%, #0056b3 100%);">
-=======
         <div class="p-5 rounded mb-4" style="background: linear-gradient(135deg, #007bff 0%, #0056b3 100%) !important;">
->>>>>>> dfc96e25
             <div class="row align-items-center">
                 <div class="col-md-8">
                     <h1 class="display-4 fw-bold mb-3" style="color: #ffffff !important; opacity: 1 !important; visibility: visible !important;">
