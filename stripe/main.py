--- conflicted
+++ resolved
@@ -6,7 +6,6 @@
 
 # Define parameters for customer creation
 customer_params = {
-<<<<<<< HEAD
     'name': 'Customer Name',
     'email': 'customer@email.com',
     'phone': 'Customer Phone',
@@ -19,7 +18,6 @@
         'country': 'Customer Country'
     }
     # Add other required parameters
-=======
     "name": "Customer Name",
     "email": "customer@email.com",
     "phone": "Customer Phone",
@@ -31,7 +29,6 @@
         "postal_code": "Customer Postal Code",
         "country": "Customer Country",
     },
->>>>>>> 590aa096
 }
 
 # Create a Stripe customer
