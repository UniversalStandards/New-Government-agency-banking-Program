--- conflicted
+++ resolved
@@ -5,13 +5,7 @@
 Path("LICENSE").touch()  
 Path("Procfile").touch()
 with open("README.md", "w") as f:
-<<<<<<< HEAD
-    f.write(
-        "# Payment Processor Project\n## Government Operations and Financial Accounting Platform (GOFAP)"
-    )
-=======
     f.write("# Payment Processor Project")
->>>>>>> fcd05631
 
 with open("runtime.txt", "w") as f: 
     f.write("python-3.8.1")
@@ -24,58 +18,12 @@
 
 # Sample files    
 with open("main.py", "w") as f:
-<<<<<<< HEAD
-    f.write(
-        """import os
-from flask import Flask
-from flask_sqlalchemy import SQLAlchemy
-from flask_migrate import Migrate
-
-# Import configuration settings
-try:
-    from configs.settings import DEBUG
-except ImportError:
-    DEBUG = True
-
-# Initialize Flask application
-app = Flask(__name__)
-app.config["DEBUG"] = DEBUG
-
-# Initialize the database connection
-app.config["SQLALCHEMY_DATABASE_URI"] = "sqlite:///payment_processor.db"
-app.config["SQLALCHEMY_TRACK_MODIFICATIONS"] = False
-db = SQLAlchemy(app)
-migrate = Migrate(app, db)
-
-@app.route("/")
-def home():
-    return "Welcome to the Government Operations and Financial Accounting Platform (GOFAP)!"
-
-if __name__ == "__main__":
-    port = int(os.environ.get("PORT", 5000))
-    app.run(host="127.0.0.1", port=port, debug=DEBUG)
-"""
-    )
-=======
     f.write("print('Payment processor app')")
->>>>>>> fcd05631
 
 with open("app.py", "w") as f:
     f.write("from .main import main\nmain()")
 with open("requirements.txt", "w") as f:
-<<<<<<< HEAD
-    f.write(
-        """flask
-flask-sqlalchemy
-flask-migrate
-stripe
-requests
-"""
-    )
-
-=======
     f.write("flask")
->>>>>>> fcd05631
 # Issuer folders
 issuer_folders = ["issuers/credit_card", "issuers/paypal", "issuers/stripe"]
 for issuer_folder in issuer_folders:
@@ -115,12 +63,7 @@
 
 
 with open("configs/settings.py", "w") as f:
-<<<<<<< HEAD
-    f.write(
-        """\"\"\"Configuration settings for GOFAP (Government Operations and Financial Accounting Platform).\"\"\"
-=======
     f.write("DEBUG=True")  
->>>>>>> fcd05631
 
 with open("tests/test_transactions.py", "w") as f:
     f.write("import unittest \n\nclass TestTransactions(unittest.TestCase):\n   pass")
@@ -159,18 +102,9 @@
 
 manager.add_command('db', MigrateCommand)
 
-<<<<<<< HEAD
-def get_config(key: str, default: Any = None) -> Any:
-    \"\"\"Get configuration value with fallback to default.\"\"\"
-    return os.environ.get(key, default)
-"""
-    )
-    f.write("DEBUG=True")
-=======
 if __name__ == '__main__':
     manager.run()
 """)
->>>>>>> fcd05631
 
 # Additional requirements
 with open('requirements.txt', 'a') as f:
