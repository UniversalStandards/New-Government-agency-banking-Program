--- conflicted
+++ resolved
@@ -165,8 +165,6 @@
 def not_found_error(error):
     return render_template("errors/404.html"), 404
 
-<<<<<<< HEAD
-=======
 
 @app.route("/transactions")
 def transactions():
@@ -219,7 +217,6 @@
             department=current_user.department, is_active=True
         ).all()
     return jsonify([budget.to_dict() for budget in budgets])
->>>>>>> b1cca214
 @app.errorhandler(500)
 def internal_error(error):
     db.session.rollback()
