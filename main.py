import os
import logging
<<<<<<< HEAD
from flask import Flask
from flask_sqlalchemy import SQLAlchemy
=======
from datetime import datetime
from flask import (
    Flask,
    request,
    jsonify,
    render_template,
    flash,
    redirect,
    url_for
)
>>>>>>> 155aa166
from flask_migrate import Migrate
from flask_login import LoginManager, login_required, current_user
from models import db

# Configure logging
logging.basicConfig(
    level=logging.INFO,
    format='%(asctime)s - %(name)s - %(levelname)s - %(message)s'
)

# Import configuration settings
try:
    from configs.settings import DEBUG, SECRET_KEY, DATABASE_URI
except ImportError:
    # Fallback if configs module is not available
    DEBUG = os.environ.get("FLASK_DEBUG", "True").lower() in ("true", "1", "yes", "on")
    SECRET_KEY = os.environ.get("SECRET_KEY", "dev-key-change-in-production-2024")
    DATABASE_URI = os.environ.get("DATABASE_URL", "sqlite:///gofap.db")

# Initialize Flask application
app = Flask(__name__)
<<<<<<< HEAD
app.config['DEBUG'] = DEBUG
app.config['SECRET_KEY'] = os.environ.get('SECRET_KEY', 'dev-secret-key-change-in-production')

# Initialize the database connection
app.config['SQLALCHEMY_DATABASE_URI'] = os.environ.get('DATABASE_URL', 'sqlite:///payment_processor.db')
app.config['SQLALCHEMY_TRACK_MODIFICATIONS'] = False  # Suppress warning
db = SQLAlchemy(app)
migrate = Migrate(app, db)

# Configure logging
logging.basicConfig(
    level=logging.INFO,
    format='%(asctime)s - %(name)s - %(levelname)s - %(message)s'
)

# Import models to ensure they are known to Flask-Migrate
=======
app.config["DEBUG"] = DEBUG
app.config["SECRET_KEY"] = SECRET_KEY

# Initialize the database connection
app.config["SQLALCHEMY_DATABASE_URI"] = DATABASE_URI
app.config["SQLALCHEMY_TRACK_MODIFICATIONS"] = False
db.init_app(app)
migrate = Migrate(app, db)

# Initialize Flask-Login
login_manager = LoginManager()
login_manager.init_app(app)
login_manager.login_view = 'auth.login'
login_manager.login_message = 'Please log in to access this page.'
login_manager.login_message_category = 'info'

# Import models after db initialization
>>>>>>> 155aa166
try:
    from models import User, Account, Transaction, Department, Budget  # noqa: F401
except ImportError:
    # Models module not yet created - this is expected during initial setup
    try:
        from models import *
    except ImportError:
        pass

# Flask-Login user loader
@login_manager.user_loader
def load_user(user_id):
    from models import User
    return User.query.get(int(user_id))

# Register authentication blueprint
try:
    from auth import auth_bp
    app.register_blueprint(auth_bp)
    logging.info("Authentication routes registered")
except ImportError as e:
    logging.warning(f"Could not register authentication routes: {e}")

<<<<<<< HEAD
# Register blueprints
try:
    from routes import data_import_bp
    app.register_blueprint(data_import_bp)
    logging.info("Data import routes registered")
except ImportError as e:
    logging.warning(f"Could not register data import routes: {e}")

# Register CLI commands
try:
    from cli import register_data_import_commands
    register_data_import_commands(app)
    logging.info("Data import CLI commands registered")
except ImportError as e:
    logging.warning(f"Could not register data import CLI commands: {e}")

=======
# Template context processor
@app.context_processor
def inject_current_year():
    return {'current_year': datetime.now().year}
>>>>>>> 155aa166

# Add cache control headers for static files in development
@app.after_request
def add_header(response):
    """Add headers to prevent caching of static files during development."""
    if DEBUG and request.path.startswith('/static/'):
        response.headers['Cache-Control'] = 'no-store, no-cache, must-revalidate, max-age=0'
        response.headers['Pragma'] = 'no-cache'
        response.headers['Expires'] = '0'
    return response

# Register blueprints
try:
    from routes import data_import_bp
    app.register_blueprint(data_import_bp)
    logging.info("Data import routes registered")
except ImportError as e:
    logging.warning(f"Could not register data import routes: {e}")

# Register payment routes
try:
    from routes.payments import payments_bp
    app.register_blueprint(payments_bp)
    logging.info("Payment routes registered")
except ImportError as e:
    logging.warning(f"Could not register payment routes: {e}")

# Register CLI commands
try:
    from cli import register_data_import_commands
    register_data_import_commands(app)
    logging.info("Data import CLI commands registered")
except ImportError as e:
    logging.warning(f"Could not register data import CLI commands: {e}")


@app.route("/")
def home():
    """Home page route for the GOFAP Payment Processor."""
<<<<<<< HEAD
    return '''
    <h1>Welcome to the Government Operations and Financial Accounting Platform (GOFAP)!</h1>
    <p>Your comprehensive finance management platform for government entities.</p>
    <h2>Available Services:</h2>
    <ul>
        <li><a href="/data-import/">Data Import Dashboard</a> - Manage data synchronization with external services</li>
    </ul>
    <h2>Features:</h2>
    <ul>
        <li>💳 Digital Account & Card Creation</li>
        <li>💰 Revenue & Spend Management</li>
        <li>💸 Payment Operations</li>
        <li>📈 Treasury Tools</li>
        <li>🔄 Data Import & Synchronization</li>
    </ul>
    '''
=======
    return render_template("index.html")


@app.route("/dashboard")
@login_required
def dashboard():
    """Dashboard page showing system overview."""
    try:
        from models import Account, Transaction, Budget
        
        # Get user's accounts
        user_accounts = Account.query.filter_by(user_id=current_user.id).all()
        total_balance = sum(acc.balance for acc in user_accounts)
        
        # Get recent transactions
        recent_transactions = Transaction.query.join(Account).filter(
            Account.user_id == current_user.id
        ).order_by(Transaction.created_at.desc()).limit(10).all()
        
        # Get budget information
        user_budgets = Budget.query.join(Department).join(Account).filter(
            Account.user_id == current_user.id
        ).all()
        
        return render_template("dashboard.html", 
                             accounts=user_accounts,
                             total_balance=total_balance,
                             recent_transactions=recent_transactions,
                             budgets=user_budgets)
    except Exception as e:
        logging.error(f"Dashboard error: {e}")
        flash("Error loading dashboard data", "error")
        return render_template("dashboard.html")


@app.route("/accounts")
def accounts():
    """Accounts management page."""
    try:
        return render_template("accounts.html")
    except:
        return jsonify({"message": "GOFAP Account Management"})


@app.route("/accounts/create")
def create_account():
    """Account creation page."""
    try:
        return render_template("create_account.html")
    except:
        return jsonify({"message": "GOFAP Account Creation"})


@app.route("/api/accounts/create", methods=["POST"])
def api_create_account():
    """API endpoint for creating accounts."""
    try:
        data = request.get_json()
        service = data.get("service")
        account_type = data.get("account_type")
        account_name = data.get("account_name")

        if not all([service, account_type, account_name]):
            return jsonify({"error": "Missing required fields"}), 400

        # Here you would integrate with the actual service APIs
        # For now, return a success response
        return jsonify(
            {
                "success": True,
                "message": f"{service} account created successfully",
                "account_id": f"mock_{service}_{account_type}_account",
            }
        )

    except Exception:
        logging.exception("Exception occurred while creating account")
        return (
            jsonify({"error": "An internal error occurred. Please try again later."}),
            500,
        )


@app.route("/transactions")
def transactions():
    """Transactions page."""
    try:
        return render_template("transactions.html")
    except:
        return jsonify({"message": "GOFAP Transaction Management"})


@app.route("/budgets")
def budgets():
    """Budgets page."""
    try:
        return render_template("budgets.html")
    except:
        return jsonify({"message": "GOFAP Budget Management"})


@app.route("/reports")
def reports():
    """Reports and analytics page."""
    try:
        return render_template("reports.html")
    except:
        return jsonify({"message": "GOFAP Reports and Analytics"})


@app.route("/payments")
@login_required
def payments():
    """Payment processing page."""
    try:
        return render_template("payments.html")
    except:
        return jsonify({"message": "GOFAP Payment Processing"})

>>>>>>> 155aa166

@app.route('/health')
def health_check():
    """Health check endpoint."""
    return {'status': 'healthy', 'service': 'GOFAP'}

<<<<<<< HEAD
@app.route('/health')
def health_check():
    """Health check endpoint."""
    return {'status': 'healthy', 'service': 'GOFAP'}
=======
>>>>>>> 155aa166

if __name__ == "__main__":
    # Create tables if they don't exist
    with app.app_context():
        db.create_all()

<<<<<<< HEAD
if __name__ == '__main__':
    port = int(os.environ.get('PORT', 5000))
    app.run(host='127.0.0.1', port=port, debug=DEBUG)
=======
    port = int(os.environ.get("PORT", 5000))
    app.run(host="0.0.0.0", port=port, debug=DEBUG)
>>>>>>> 155aa166
<|MERGE_RESOLUTION|>--- conflicted
+++ resolved
@@ -1,9 +1,7 @@
 import os
 import logging
-<<<<<<< HEAD
 from flask import Flask
 from flask_sqlalchemy import SQLAlchemy
-=======
 from datetime import datetime
 from flask import (
     Flask,
@@ -14,7 +12,6 @@
     redirect,
     url_for
 )
->>>>>>> 155aa166
 from flask_migrate import Migrate
 from flask_login import LoginManager, login_required, current_user
 from models import db
@@ -36,7 +33,6 @@
 
 # Initialize Flask application
 app = Flask(__name__)
-<<<<<<< HEAD
 app.config['DEBUG'] = DEBUG
 app.config['SECRET_KEY'] = os.environ.get('SECRET_KEY', 'dev-secret-key-change-in-production')
 
@@ -53,7 +49,6 @@
 )
 
 # Import models to ensure they are known to Flask-Migrate
-=======
 app.config["DEBUG"] = DEBUG
 app.config["SECRET_KEY"] = SECRET_KEY
 
@@ -71,7 +66,6 @@
 login_manager.login_message_category = 'info'
 
 # Import models after db initialization
->>>>>>> 155aa166
 try:
     from models import User, Account, Transaction, Department, Budget  # noqa: F401
 except ImportError:
@@ -95,29 +89,10 @@
 except ImportError as e:
     logging.warning(f"Could not register authentication routes: {e}")
 
-<<<<<<< HEAD
-# Register blueprints
-try:
-    from routes import data_import_bp
-    app.register_blueprint(data_import_bp)
-    logging.info("Data import routes registered")
-except ImportError as e:
-    logging.warning(f"Could not register data import routes: {e}")
-
-# Register CLI commands
-try:
-    from cli import register_data_import_commands
-    register_data_import_commands(app)
-    logging.info("Data import CLI commands registered")
-except ImportError as e:
-    logging.warning(f"Could not register data import CLI commands: {e}")
-
-=======
 # Template context processor
 @app.context_processor
 def inject_current_year():
     return {'current_year': datetime.now().year}
->>>>>>> 155aa166
 
 # Add cache control headers for static files in development
 @app.after_request
@@ -153,11 +128,26 @@
 except ImportError as e:
     logging.warning(f"Could not register data import CLI commands: {e}")
 
+# Register blueprints
+try:
+    from routes import data_import_bp
+    app.register_blueprint(data_import_bp)
+    logging.info("Data import routes registered")
+except ImportError as e:
+    logging.warning(f"Could not register data import routes: {e}")
+
+# Register CLI commands
+try:
+    from cli import register_data_import_commands
+    register_data_import_commands(app)
+    logging.info("Data import CLI commands registered")
+except ImportError as e:
+    logging.warning(f"Could not register data import CLI commands: {e}")
+
 
 @app.route("/")
 def home():
     """Home page route for the GOFAP Payment Processor."""
-<<<<<<< HEAD
     return '''
     <h1>Welcome to the Government Operations and Financial Accounting Platform (GOFAP)!</h1>
     <p>Your comprehensive finance management platform for government entities.</p>
@@ -174,7 +164,17 @@
         <li>🔄 Data Import & Synchronization</li>
     </ul>
     '''
-=======
+
+
+@app.route('/health')
+def health_check():
+    """Health check endpoint."""
+    return {'status': 'healthy', 'service': 'GOFAP'}
+
+
+if __name__ == '__main__':
+    port = int(os.environ.get('PORT', 5000))
+    app.run(host='127.0.0.1', port=port, debug=DEBUG)
     return render_template("index.html")
 
 
@@ -294,31 +294,17 @@
     except:
         return jsonify({"message": "GOFAP Payment Processing"})
 
->>>>>>> 155aa166
 
 @app.route('/health')
 def health_check():
     """Health check endpoint."""
     return {'status': 'healthy', 'service': 'GOFAP'}
 
-<<<<<<< HEAD
-@app.route('/health')
-def health_check():
-    """Health check endpoint."""
-    return {'status': 'healthy', 'service': 'GOFAP'}
-=======
->>>>>>> 155aa166
 
 if __name__ == "__main__":
     # Create tables if they don't exist
     with app.app_context():
         db.create_all()
 
-<<<<<<< HEAD
-if __name__ == '__main__':
-    port = int(os.environ.get('PORT', 5000))
-    app.run(host='127.0.0.1', port=port, debug=DEBUG)
-=======
     port = int(os.environ.get("PORT", 5000))
-    app.run(host="0.0.0.0", port=port, debug=DEBUG)
->>>>>>> 155aa166
+    app.run(host="0.0.0.0", port=port, debug=DEBUG)