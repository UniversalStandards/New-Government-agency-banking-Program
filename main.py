--- conflicted
+++ resolved
@@ -8,11 +8,8 @@
 from datetime import datetime
 
 from flask import Flask, jsonify, render_template, request
-<<<<<<< HEAD
 from flask_login import LoginManager, current_user
-=======
 from flask_login import LoginManager, current_user, login_required
->>>>>>> b3426ac7
 from flask_migrate import Migrate
 
 from models import db
@@ -55,11 +52,8 @@
 from auth import auth_bp
 
 # Import models after db initialization
-<<<<<<< HEAD
 from models import User, UserRole
-=======
 from models import Account, Budget, User, UserRole
->>>>>>> b3426ac7
 
 # Register blueprints
 app.register_blueprint(auth_bp)
@@ -99,7 +93,6 @@
 try:
     from routes.payments import payments_bp
 
-<<<<<<< HEAD
 @app.errorhandler(404)
 def not_found(error):
     """404 error handler."""
@@ -111,7 +104,6 @@
     return jsonify({"error": "Internal server error"}), 500
 
 # Register payment routes
-=======
     app.register_blueprint(payments_bp)
     logging.info("Payment routes registered")
 except ImportError as e:
@@ -136,7 +128,6 @@
     logging.warning(f"Could not register project management routes: {e}")
 
 # Register procurement routes
->>>>>>> b3426ac7
 try:
     from routes.procurement import procurement_bp
 
@@ -185,8 +176,6 @@
             }
         )
 
-<<<<<<< HEAD
-=======
 @app.route("/dashboard")
 @login_required
 def dashboard():
@@ -202,18 +191,15 @@
             }
         )
 
->>>>>>> b3426ac7
 @app.route("/health")
 def health():
     """Health check endpoint (non-API)."""
     return jsonify({"status": "healthy", "service": "GOFAP"})
 
-<<<<<<< HEAD
 # Error handlers
 @app.errorhandler(404)
 def not_found_error(error):
     return render_template("errors/404.html"), 404
-=======
 @app.route("/transactions")
 def transactions():
     """Transactions page."""
@@ -265,7 +251,6 @@
             department=current_user.department, is_active=True
         ).all()
     return jsonify([budget.to_dict() for budget in budgets])
->>>>>>> b3426ac7
 
 @app.errorhandler(500)
 def internal_error(error):
