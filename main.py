"""
GOFAP - Government Operations and Financial Accounting Platform
Main application entry point with comprehensive Flask setup.
"""

import os
import logging
<<<<<<< HEAD
from datetime import datetime
from flask import Flask, render_template, request, jsonify, redirect, url_for, flash, session
=======
from flask import (
    Flask,
    request,
    jsonify,
    render_template,
)
>>>>>>> 590aa096
from flask_sqlalchemy import SQLAlchemy
from flask_migrate import Migrate
from flask_login import LoginManager, login_user, logout_user, login_required, current_user
from werkzeug.security import generate_password_hash
import json

# Configure basic logging
logging.basicConfig(
    level=logging.INFO,
    format='%(asctime)s - %(name)s - %(levelname)s - %(message)s'
)

# Import configuration settings
try:
<<<<<<< HEAD
    from configs.settings import *
except ImportError:
    # Fallback if configs module is not available
    DEBUG = True
    SECRET_KEY = 'dev-key-change-in-production'
    DATABASE_URI = 'sqlite:///gofap.db'

# Initialize Flask application
app = Flask(__name__)
app.config['SECRET_KEY'] = SECRET_KEY
app.config['DEBUG'] = DEBUG
app.config['SQLALCHEMY_DATABASE_URI'] = DATABASE_URI
app.config['SQLALCHEMY_TRACK_MODIFICATIONS'] = False

# Initialize extensions
=======
    from configs.settings import DEBUG, SECRET_KEY, DATABASE_URI
except ImportError:
    # Fallback if configs module is not available
    DEBUG = os.environ.get("FLASK_DEBUG", "True").lower() in ("true", "1", "yes", "on")
    SECRET_KEY = os.environ.get("SECRET_KEY", "dev-key-change-in-production")
    DATABASE_URI = os.environ.get("DATABASE_URL", "sqlite:///gofap.db")

# Initialize Flask application
app = Flask(__name__)
app.config["DEBUG"] = DEBUG
app.config["SECRET_KEY"] = SECRET_KEY

# Initialize the database connection
app.config["SQLALCHEMY_DATABASE_URI"] = DATABASE_URI
app.config["SQLALCHEMY_TRACK_MODIFICATIONS"] = False
>>>>>>> 590aa096
db = SQLAlchemy(app)
migrate = Migrate(app, db)
login_manager = LoginManager()
login_manager.init_app(app)
login_manager.login_view = 'auth.login'
login_manager.login_message = 'Please log in to access this page.'

<<<<<<< HEAD
# Configure logging
logging.basicConfig(
    level=logging.INFO,
    format='%(asctime)s %(levelname)s %(name)s %(message)s',
    handlers=[
        logging.FileHandler('gofap.log'),
        logging.StreamHandler()
    ]
)
logger = logging.getLogger(__name__)

# Import models after db initialization
from models import db, User, Account, Transaction, Budget, BudgetItem, AuditLog, UserRole, AccountType, TransactionType, TransactionStatus

# Import blueprints
from auth import auth_bp
from api import api_bp

# Register blueprints
app.register_blueprint(auth_bp)
app.register_blueprint(api_bp)

# User loader for Flask-Login
@login_manager.user_loader
def load_user(user_id):
    return User.query.get(user_id)

# Error handlers
@app.errorhandler(404)
def not_found_error(error):
    return render_template('errors/404.html'), 404
=======
# Import models after db initialization
try:
    from models import User, Account, Transaction, Department, Budget
except ImportError:
    # Models module not yet created - this is expected during initial setup
    try:
        from models import *
    except ImportError:
        pass

# Register blueprints
try:
    from routes import data_import_bp
    app.register_blueprint(data_import_bp)
    logging.info("Data import routes registered")
except ImportError as e:
    logging.warning(f"Could not register data import routes: {e}")

# Register CLI commands
try:
    from cli import register_data_import_commands
    register_data_import_commands(app)
    logging.info("Data import CLI commands registered")
except ImportError as e:
    logging.warning(f"Could not register data import CLI commands: {e}")
>>>>>>> 590aa096

@app.errorhandler(500)
def internal_error(error):
    db.session.rollback()
    return render_template('errors/500.html'), 500

<<<<<<< HEAD
# Main routes
@app.route('/')
def home():
    """Home page route for GOFAP."""
    if current_user.is_authenticated:
        return render_template('dashboard.html', user=current_user)
    return render_template('index.html')

@app.route('/dashboard')
@login_required
def dashboard():
    """User dashboard with financial overview."""
    # Get user's accounts
    accounts = Account.query.filter_by(user_id=current_user.id, is_active=True).all()
    
    # Get recent transactions
    recent_transactions = Transaction.query.filter_by(user_id=current_user.id)\
        .order_by(Transaction.created_at.desc()).limit(10).all()
    
    # Calculate total balance
    total_balance = sum(float(account.balance) for account in accounts)
    
    return render_template('dashboard.html', 
                         user=current_user,
                         accounts=accounts,
                         recent_transactions=recent_transactions,
                         total_balance=total_balance)

@app.route('/api/accounts', methods=['GET'])
@login_required
def get_accounts():
    """API endpoint to get user's accounts."""
    accounts = Account.query.filter_by(user_id=current_user.id, is_active=True).all()
    return jsonify([account.to_dict() for account in accounts])

@app.route('/api/transactions', methods=['GET'])
@login_required
def get_transactions():
    """API endpoint to get user's transactions."""
    page = request.args.get('page', 1, type=int)
    per_page = request.args.get('per_page', 20, type=int)
    
    transactions = Transaction.query.filter_by(user_id=current_user.id)\
        .order_by(Transaction.created_at.desc())\
        .paginate(page=page, per_page=per_page, error_out=False)
    
    return jsonify({
        'transactions': [transaction.to_dict() for transaction in transactions.items],
        'total': transactions.total,
        'pages': transactions.pages,
        'current_page': page
    })

@app.route('/api/budgets', methods=['GET'])
@login_required
def get_budgets():
    """API endpoint to get budgets."""
    if current_user.role in [UserRole.ADMIN, UserRole.TREASURER, UserRole.ACCOUNTANT]:
        budgets = Budget.query.filter_by(is_active=True).all()
    else:
        budgets = Budget.query.filter_by(department=current_user.department, is_active=True).all()
    
    return jsonify([budget.to_dict() for budget in budgets])

# Health check endpoint
@app.route('/health')
def health_check():
    """Health check endpoint for monitoring."""
    return jsonify({
        'status': 'healthy',
        'timestamp': datetime.utcnow().isoformat(),
        'version': VERSION
    })

# Initialize database
@app.before_first_request
def create_tables():
    """Create database tables."""
    db.create_all()
    
    # Create admin user if it doesn't exist
    admin_user = User.query.filter_by(username='admin').first()
    if not admin_user:
        admin_user = User(
            username='admin',
            email='admin@gofap.gov',
            first_name='System',
            last_name='Administrator',
            role=UserRole.ADMIN,
            department='IT'
        )
        admin_user.set_password('admin123')  # Change in production!
        db.session.add(admin_user)
        db.session.commit()
        logger.info("Created default admin user")

if __name__ == '__main__':
    port = int(os.environ.get('PORT', 5000))
    host = os.environ.get('FLASK_RUN_HOST', '127.0.0.1')
    app.run(host=host, port=port, debug=DEBUG)
=======
@app.route("/")
def home():
    """Home page route for the GOFAP Payment Processor."""
    try:
        return render_template("index.html")
    except:
        return "Welcome to the Government Operations and Financial Accounting Platform (GOFAP)!"


@app.route("/dashboard")
def dashboard():
    """Dashboard page showing system overview."""
    try:
        return render_template("dashboard.html")
    except:
        return jsonify({"message": "GOFAP Dashboard - System Overview"})


@app.route("/accounts")
def accounts():
    """Accounts management page."""
    try:
        return render_template("accounts.html")
    except:
        return jsonify({"message": "GOFAP Account Management"})


@app.route("/accounts/create")
def create_account():
    """Account creation page."""
    try:
        return render_template("create_account.html")
    except:
        return jsonify({"message": "GOFAP Account Creation"})


@app.route("/api/accounts/create", methods=["POST"])
def api_create_account():
    """API endpoint for creating accounts."""
    try:
        data = request.get_json()
        service = data.get("service")
        account_type = data.get("account_type")
        account_name = data.get("account_name")

        if not all([service, account_type, account_name]):
            return jsonify({"error": "Missing required fields"}), 400

        # Here you would integrate with the actual service APIs
        # For now, return a success response
        return jsonify(
            {
                "success": True,
                "message": f"{service} account created successfully",
                "account_id": f"mock_{service}_{account_type}_account",
            }
        )

    except Exception:
        logging.exception("Exception occurred while creating account")
        return (
            jsonify({"error": "An internal error occurred. Please try again later."}),
            500,
        )


@app.route("/transactions")
def transactions():
    """Transactions page."""
    try:
        return render_template("transactions.html")
    except:
        return jsonify({"message": "GOFAP Transaction Management"})


@app.route("/budgets")
def budgets():
    """Budgets page."""
    try:
        return render_template("budgets.html")
    except:
        return jsonify({"message": "GOFAP Budget Management"})


@app.route("/reports")
def reports():
    """Reports and analytics page."""
    try:
        return render_template("reports.html")
    except:
        return jsonify({"message": "GOFAP Reports and Analytics"})


@app.route('/health')
def health_check():
    """Health check endpoint."""
    return {'status': 'healthy', 'service': 'GOFAP'}


if __name__ == "__main__":
    # Create tables if they don't exist
    with app.app_context():
        db.create_all()

    port = int(os.environ.get("PORT", 5000))
    app.run(host="127.0.0.1", port=port, debug=DEBUG)
>>>>>>> 590aa096
<|MERGE_RESOLUTION|>--- conflicted
+++ resolved
@@ -5,17 +5,14 @@
 
 import os
 import logging
-<<<<<<< HEAD
 from datetime import datetime
 from flask import Flask, render_template, request, jsonify, redirect, url_for, flash, session
-=======
 from flask import (
     Flask,
     request,
     jsonify,
     render_template,
 )
->>>>>>> 590aa096
 from flask_sqlalchemy import SQLAlchemy
 from flask_migrate import Migrate
 from flask_login import LoginManager, login_user, logout_user, login_required, current_user
@@ -30,7 +27,6 @@
 
 # Import configuration settings
 try:
-<<<<<<< HEAD
     from configs.settings import *
 except ImportError:
     # Fallback if configs module is not available
@@ -46,7 +42,6 @@
 app.config['SQLALCHEMY_TRACK_MODIFICATIONS'] = False
 
 # Initialize extensions
-=======
     from configs.settings import DEBUG, SECRET_KEY, DATABASE_URI
 except ImportError:
     # Fallback if configs module is not available
@@ -62,7 +57,6 @@
 # Initialize the database connection
 app.config["SQLALCHEMY_DATABASE_URI"] = DATABASE_URI
 app.config["SQLALCHEMY_TRACK_MODIFICATIONS"] = False
->>>>>>> 590aa096
 db = SQLAlchemy(app)
 migrate = Migrate(app, db)
 login_manager = LoginManager()
@@ -70,7 +64,6 @@
 login_manager.login_view = 'auth.login'
 login_manager.login_message = 'Please log in to access this page.'
 
-<<<<<<< HEAD
 # Configure logging
 logging.basicConfig(
     level=logging.INFO,
@@ -97,12 +90,6 @@
 @login_manager.user_loader
 def load_user(user_id):
     return User.query.get(user_id)
-
-# Error handlers
-@app.errorhandler(404)
-def not_found_error(error):
-    return render_template('errors/404.html'), 404
-=======
 # Import models after db initialization
 try:
     from models import User, Account, Transaction, Department, Budget
@@ -128,14 +115,17 @@
     logging.info("Data import CLI commands registered")
 except ImportError as e:
     logging.warning(f"Could not register data import CLI commands: {e}")
->>>>>>> 590aa096
+
+# Error handlers
+@app.errorhandler(404)
+def not_found_error(error):
+    return render_template('errors/404.html'), 404
 
 @app.errorhandler(500)
 def internal_error(error):
     db.session.rollback()
     return render_template('errors/500.html'), 500
 
-<<<<<<< HEAD
 # Main routes
 @app.route('/')
 def home():
@@ -143,6 +133,97 @@
     if current_user.is_authenticated:
         return render_template('dashboard.html', user=current_user)
     return render_template('index.html')
+@app.route("/")
+def home():
+    """Home page route for the GOFAP Payment Processor."""
+    try:
+        return render_template("index.html")
+    except:
+        return "Welcome to the Government Operations and Financial Accounting Platform (GOFAP)!"
+
+
+@app.route("/dashboard")
+def dashboard():
+    """Dashboard page showing system overview."""
+    try:
+        return render_template("dashboard.html")
+    except:
+        return jsonify({"message": "GOFAP Dashboard - System Overview"})
+
+
+@app.route("/accounts")
+def accounts():
+    """Accounts management page."""
+    try:
+        return render_template("accounts.html")
+    except:
+        return jsonify({"message": "GOFAP Account Management"})
+
+
+@app.route("/accounts/create")
+def create_account():
+    """Account creation page."""
+    try:
+        return render_template("create_account.html")
+    except:
+        return jsonify({"message": "GOFAP Account Creation"})
+
+
+@app.route("/api/accounts/create", methods=["POST"])
+def api_create_account():
+    """API endpoint for creating accounts."""
+    try:
+        data = request.get_json()
+        service = data.get("service")
+        account_type = data.get("account_type")
+        account_name = data.get("account_name")
+
+        if not all([service, account_type, account_name]):
+            return jsonify({"error": "Missing required fields"}), 400
+
+        # Here you would integrate with the actual service APIs
+        # For now, return a success response
+        return jsonify(
+            {
+                "success": True,
+                "message": f"{service} account created successfully",
+                "account_id": f"mock_{service}_{account_type}_account",
+            }
+        )
+
+    except Exception:
+        logging.exception("Exception occurred while creating account")
+        return (
+            jsonify({"error": "An internal error occurred. Please try again later."}),
+            500,
+        )
+
+
+@app.route("/transactions")
+def transactions():
+    """Transactions page."""
+    try:
+        return render_template("transactions.html")
+    except:
+        return jsonify({"message": "GOFAP Transaction Management"})
+
+
+@app.route("/budgets")
+def budgets():
+    """Budgets page."""
+    try:
+        return render_template("budgets.html")
+    except:
+        return jsonify({"message": "GOFAP Budget Management"})
+
+
+@app.route("/reports")
+def reports():
+    """Reports and analytics page."""
+    try:
+        return render_template("reports.html")
+    except:
+        return jsonify({"message": "GOFAP Reports and Analytics"})
 
 @app.route('/dashboard')
 @login_required
@@ -188,6 +269,10 @@
         'pages': transactions.pages,
         'current_page': page
     })
+@app.route('/health')
+def health_check():
+    """Health check endpoint."""
+    return {'status': 'healthy', 'service': 'GOFAP'}
 
 @app.route('/api/budgets', methods=['GET'])
 @login_required
@@ -236,111 +321,10 @@
     port = int(os.environ.get('PORT', 5000))
     host = os.environ.get('FLASK_RUN_HOST', '127.0.0.1')
     app.run(host=host, port=port, debug=DEBUG)
-=======
-@app.route("/")
-def home():
-    """Home page route for the GOFAP Payment Processor."""
-    try:
-        return render_template("index.html")
-    except:
-        return "Welcome to the Government Operations and Financial Accounting Platform (GOFAP)!"
-
-
-@app.route("/dashboard")
-def dashboard():
-    """Dashboard page showing system overview."""
-    try:
-        return render_template("dashboard.html")
-    except:
-        return jsonify({"message": "GOFAP Dashboard - System Overview"})
-
-
-@app.route("/accounts")
-def accounts():
-    """Accounts management page."""
-    try:
-        return render_template("accounts.html")
-    except:
-        return jsonify({"message": "GOFAP Account Management"})
-
-
-@app.route("/accounts/create")
-def create_account():
-    """Account creation page."""
-    try:
-        return render_template("create_account.html")
-    except:
-        return jsonify({"message": "GOFAP Account Creation"})
-
-
-@app.route("/api/accounts/create", methods=["POST"])
-def api_create_account():
-    """API endpoint for creating accounts."""
-    try:
-        data = request.get_json()
-        service = data.get("service")
-        account_type = data.get("account_type")
-        account_name = data.get("account_name")
-
-        if not all([service, account_type, account_name]):
-            return jsonify({"error": "Missing required fields"}), 400
-
-        # Here you would integrate with the actual service APIs
-        # For now, return a success response
-        return jsonify(
-            {
-                "success": True,
-                "message": f"{service} account created successfully",
-                "account_id": f"mock_{service}_{account_type}_account",
-            }
-        )
-
-    except Exception:
-        logging.exception("Exception occurred while creating account")
-        return (
-            jsonify({"error": "An internal error occurred. Please try again later."}),
-            500,
-        )
-
-
-@app.route("/transactions")
-def transactions():
-    """Transactions page."""
-    try:
-        return render_template("transactions.html")
-    except:
-        return jsonify({"message": "GOFAP Transaction Management"})
-
-
-@app.route("/budgets")
-def budgets():
-    """Budgets page."""
-    try:
-        return render_template("budgets.html")
-    except:
-        return jsonify({"message": "GOFAP Budget Management"})
-
-
-@app.route("/reports")
-def reports():
-    """Reports and analytics page."""
-    try:
-        return render_template("reports.html")
-    except:
-        return jsonify({"message": "GOFAP Reports and Analytics"})
-
-
-@app.route('/health')
-def health_check():
-    """Health check endpoint."""
-    return {'status': 'healthy', 'service': 'GOFAP'}
-
-
 if __name__ == "__main__":
     # Create tables if they don't exist
     with app.app_context():
         db.create_all()
 
     port = int(os.environ.get("PORT", 5000))
-    app.run(host="127.0.0.1", port=port, debug=DEBUG)
->>>>>>> 590aa096
+    app.run(host="127.0.0.1", port=port, debug=DEBUG)