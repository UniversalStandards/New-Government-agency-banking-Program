--- conflicted
+++ resolved
@@ -5,14 +5,9 @@
 
 import os
 import logging
-<<<<<<< HEAD
-from datetime import datetime
-from flask import Flask, render_template, request, jsonify, redirect, url_for, flash, session
-=======
 from flask import Flask
 from flask_sqlalchemy import SQLAlchemy
 from datetime import datetime
->>>>>>> dfc96e25
 from flask import (
     Flask,
     request,
@@ -23,14 +18,8 @@
     url_for
 )
 from flask_migrate import Migrate
-<<<<<<< HEAD
-from flask_login import LoginManager, login_user, logout_user, login_required, current_user
-from werkzeug.security import generate_password_hash
-import json
-=======
 from flask_login import LoginManager, login_required, current_user
 from models import db
->>>>>>> dfc96e25
 
 # Configure logging
 logging.basicConfig(
@@ -388,25 +377,6 @@
     accounts = Account.query.filter_by(user_id=current_user.id, is_active=True).all()
     return jsonify([account.to_dict() for account in accounts])
 
-<<<<<<< HEAD
-@app.route('/api/transactions', methods=['GET'])
-@login_required
-def get_transactions():
-    """API endpoint to get user's transactions."""
-    page = request.args.get('page', 1, type=int)
-    per_page = request.args.get('per_page', 20, type=int)
-    
-    transactions = Transaction.query.filter_by(user_id=current_user.id)\
-        .order_by(Transaction.created_at.desc())\
-        .paginate(page=page, per_page=per_page, error_out=False)
-    
-    return jsonify({
-        'transactions': [transaction.to_dict() for transaction in transactions.items],
-        'total': transactions.total,
-        'pages': transactions.pages,
-        'current_page': page
-    })
-=======
 @app.route("/payments")
 @login_required
 def payments():
@@ -417,7 +387,6 @@
         return jsonify({"message": "GOFAP Payment Processing"})
 
 
->>>>>>> dfc96e25
 @app.route('/health')
 def health_check():
     """Health check endpoint."""
