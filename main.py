import os
<<<<<<< HEAD
from flask import Flask

# Try to import settings, fallback to default if not available
try:
    from configs.settings import DEBUG
except ImportError:
    DEBUG = True

app = Flask(__name__)
app.config['DEBUG'] = DEBUG

@app.route('/')
def home():
    return 'Welcome to the Payment Processor App!'

if __name__ == '__main__':
    port = int(os.environ.get('PORT', 5000))
    app.run(host='127.0.0.1', port=port, debug=DEBUG)
=======
import logging
from flask import (
    Flask,
    request,
    jsonify,
)
from flask_sqlalchemy import SQLAlchemy
from flask_migrate import Migrate

# Configure basic logging
logging.basicConfig(level=logging.INFO)

# Import configuration settings
try:
    from configs.settings import DEBUG, SECRET_KEY, DATABASE_URI
except ImportError:
    # Fallback if configs module is not available - compatible with main branch
    DEBUG = os.environ.get("FLASK_DEBUG", "True").lower() in ("true", "1", "yes", "on")
    SECRET_KEY = os.environ.get("SECRET_KEY", "dev-key-change-in-production")
    DATABASE_URI = os.environ.get("DATABASE_URL", "sqlite:///gofap.db")

# Initialize Flask application
app = Flask(__name__)
app.config["DEBUG"] = DEBUG
app.config["SECRET_KEY"] = SECRET_KEY

# Initialize the database connection
app.config["SQLALCHEMY_DATABASE_URI"] = DATABASE_URI
app.config["SQLALCHEMY_TRACK_MODIFICATIONS"] = False
db = SQLAlchemy(app)
migrate = Migrate(app, db)

# Import models after db initialization - compatible with main branch models import pattern
try:
    from models import User, Account, Transaction, Department, Budget
except ImportError:
    # Models module not yet created - this is expected during initial setup
    # Try alternative import pattern from main branch
    try:
        from models import *
    except ImportError:
        pass


@app.route("/")
def home():
    """Home page route for the GOFAP Payment Processor."""
    return render_template("index.html")
    return "Welcome to the Government Operations and Financial Accounting Platform (GOFAP)!"


@app.route("/dashboard")
def dashboard():
    """Dashboard page showing system overview."""
    return render_template("dashboard.html")
    return jsonify({"message": "GOFAP Dashboard - System Overview"})


@app.route("/accounts")
def accounts():
    """Accounts management page."""
    return render_template("accounts.html")
    return jsonify({"message": "GOFAP Account Management"})


@app.route("/accounts/create")
def create_account():
    """Account creation page."""
    return render_template("create_account.html")
    return jsonify({"message": "GOFAP Account Creation"})


@app.route("/api/accounts/create", methods=["POST"])
def api_create_account():
    """API endpoint for creating accounts."""
    try:
        data = request.get_json()
        service = data.get("service")
        account_type = data.get("account_type")
        account_name = data.get("account_name")

        if not all([service, account_type, account_name]):
            return jsonify({"error": "Missing required fields"}), 400

        # Here you would integrate with the actual service APIs
        # For now, return a success response

        return jsonify(
            {
                "success": True,
                "message": f"{service} account created successfully",
                "account_id": f"mock_{service}_{account_type}_account",
            }
        )

    except Exception as e:
        logging.exception("Exception occurred while creating account")
        return jsonify({"error": "An internal error occurred. Please try again later."}), 500
    except Exception:
        logging.exception("Exception occurred while creating account")
        return (
            jsonify({"error": "An internal error occurred. Please try again later."}),
            500,
        )


@app.route("/transactions")
def transactions():
    """Transactions page."""
    return render_template("transactions.html")
    return jsonify({"message": "GOFAP Transaction Management"})


@app.route("/budgets")
def budgets():
    """Budgets page."""
    return render_template("budgets.html")
    return jsonify({"message": "GOFAP Budget Management"})


@app.route("/reports")
def reports():
    """Reports and analytics page."""
    return render_template("reports.html")
    return jsonify({"message": "GOFAP Reports and Analytics"})

>>>>>>> 4d9441c0

if __name__ == "__main__":
    # Create tables if they don't exist
    with app.app_context():
        db.create_all()

    port = int(os.environ.get("PORT", 5000))
    app.run(host="127.0.0.1", port=port, debug=DEBUG)<|MERGE_RESOLUTION|>--- conflicted
+++ resolved
@@ -1,5 +1,4 @@
 import os
-<<<<<<< HEAD
 from flask import Flask
 
 # Try to import settings, fallback to default if not available
@@ -18,7 +17,6 @@
 if __name__ == '__main__':
     port = int(os.environ.get('PORT', 5000))
     app.run(host='127.0.0.1', port=port, debug=DEBUG)
-=======
 import logging
 from flask import (
     Flask,
@@ -145,7 +143,6 @@
     return render_template("reports.html")
     return jsonify({"message": "GOFAP Reports and Analytics"})
 
->>>>>>> 4d9441c0
 
 if __name__ == "__main__":
     # Create tables if they don't exist
