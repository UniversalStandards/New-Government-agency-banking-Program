"""
GOFAP - Government Operations and Financial Accounting Platform
Main application entry point with comprehensive Flask setup.
"""

import logging
import os
<<<<<<< HEAD
import uuid
from datetime import datetime  # Removed timedelta since it's not used
import logging
from flask import Flask, request, jsonify, render_template_string
from flask_sqlalchemy import SQLAlchemy
=======
from datetime import datetime

from flask import Flask, flash, jsonify, render_template, request
from flask_login import LoginManager, current_user, login_required
>>>>>>> c99b3301
from flask_migrate import Migrate

from models import db

# Configure logging
logging.basicConfig(
    level=logging.INFO, format="%(asctime)s - %(name)s - %(levelname)s - %(message)s"
)

# Import configuration settings
try:
<<<<<<< HEAD
    from configs.settings import DEBUG, SECRET_KEY, DATABASE_URI
except ImportError:
    # Fallback if configs module is not available
    DEBUG = True
    SECRET_KEY = os.environ.get('SECRET_KEY', 'dev-key-change-in-production')
    DATABASE_URI = 'sqlite:///gofap.db'

# Initialize Flask application
app = Flask(__name__)
app.config['DEBUG'] = DEBUG
app.config['SECRET_KEY'] = SECRET_KEY

# Initialize the database connection
app.config['SQLALCHEMY_DATABASE_URI'] = DATABASE_URI
app.config['SQLALCHEMY_TRACK_MODIFICATIONS'] = False  # Suppress warning
db = SQLAlchemy(app)
=======
    pass
except ImportError:
    # Fallback if configs module is not available
    DEBUG = True
    SECRET_KEY = "dev-key-change-in-production"
    DATABASE_URI = "sqlite:///gofap.db"

# Initialize Flask application
app = Flask(__name__)
app.config["SECRET_KEY"] = SECRET_KEY
app.config["DEBUG"] = DEBUG
app.config["SQLALCHEMY_DATABASE_URI"] = DATABASE_URI
app.config["SQLALCHEMY_TRACK_MODIFICATIONS"] = False

# Initialize extensions
db.init_app(app)
>>>>>>> c99b3301
migrate = Migrate(app, db)
login_manager = LoginManager()
login_manager.init_app(app)
login_manager.login_view = "auth.login"
login_manager.login_message = "Please log in to access this page."

# Configure logging
logging.basicConfig(
    level=logging.INFO,
    format="%(asctime)s %(levelname)s %(name)s %(message)s",
    handlers=[logging.FileHandler("gofap.log"), logging.StreamHandler()],
)
logger = logging.getLogger(__name__)

# Initialize Flask-Login
login_manager = LoginManager()
login_manager.init_app(app)
login_manager.login_view = "auth.login"
login_manager.login_message = "Please log in to access this page."
login_manager.login_message_category = "info"

from api import api_bp

# Import blueprints
from auth import auth_bp

# Import models after db initialization
from models import Account, Budget, Transaction, User, UserRole, db

# Register blueprints
app.register_blueprint(auth_bp)
app.register_blueprint(api_bp)

# Import models after db initialization
try:
<<<<<<< HEAD
    from models import User, Account, Transaction, PayrollRecord, Budget, UtilityPayment
    from models import UserRole, TransactionType, TransactionStatus
=======
    from models import Account, Budget, Department, Transaction, User  # noqa: F401
>>>>>>> c99b3301
except ImportError:
    # Models module not yet created - this is expected during initial setup
    try:
        pass
    except ImportError:
        pass

# Flask-Login user loader
@login_manager.user_loader
def load_user(user_id):
    from models import User

    return User.query.get(user_id)

# Template context processor
@app.context_processor
def inject_current_year():
    return {"current_year": datetime.now().year}

# Add cache control headers for static files in development
@app.after_request
def add_header(response):
    """Add headers to prevent caching of static files during development."""
    if DEBUG and request.path.startswith("/static/"):
        response.headers["Cache-Control"] = (
            "no-store, no-cache, must-revalidate, max-age=0"
        )
        response.headers["Pragma"] = "no-cache"
        response.headers["Expires"] = "0"
    return response

# Register blueprints
try:
    from routes import data_import_bp

    app.register_blueprint(data_import_bp)
    logging.info("Data import routes registered")
except ImportError as e:
    logging.warning(f"Could not register data import routes: {e}")

# Register payment routes
try:
    from routes.payments import payments_bp

    app.register_blueprint(payments_bp)
    logging.info("Payment routes registered")
except ImportError as e:
    logging.warning(f"Could not register payment routes: {e}")

# Register CLI commands
try:
    from cli import register_data_import_commands

    register_data_import_commands(app)
    logging.info("Data import CLI commands registered")
except ImportError as e:
    logging.warning(f"Could not register data import CLI commands: {e}")

# Error handlers
@app.errorhandler(404)
def not_found_error(error):
    return render_template("errors/404.html"), 404

<<<<<<< HEAD
# Set up basic logging configuration
logging.basicConfig(level=logging.INFO)

@app.route('/')
def home():
    """Home page route for the GOFAP Payment Processor."""
    return render_template_string("""
    <!DOCTYPE html>
    <html>
    <head>
        <title>GOFAP - Government Operations and Financial Accounting Platform</title>
        <style>
            body { font-family: Arial, sans-serif; margin: 40px; }
            .header { color: #1E90FF; }
            .features { margin: 20px 0; }
            .feature { margin: 10px 0; padding: 10px; background: #f5f5f5; border-radius: 5px; }
            .api-link { color: #FF4500; text-decoration: none; }
        </style>
    </head>
    <body>
        <h1 class="header">Welcome to GOFAP</h1>
        <h2>Government Operations and Financial Accounting Platform</h2>
        
        <div class="features">
            <h3>Available Features:</h3>
            <div class="feature">💳 Digital Account & Card Management</div>
            <div class="feature">💰 Payment Processing & Treasury Management</div>
            <div class="feature">👥 HR & Payroll Management</div>
            <div class="feature">👤 Constituent Services</div>
            <div class="feature">📊 Budgeting & Financial Analytics</div>
        </div>
        
        <div class="api-endpoints">
            <h3>API Endpoints:</h3>
            <ul>
                <li><a href="/api/health" class="api-link">GET /api/health</a> - System health check</li>
                <li><a href="/api/users" class="api-link">GET /api/users</a> - List all users</li>
                <li><a href="/api/accounts" class="api-link">GET /api/accounts</a> - List all accounts</li>
                <li><a href="/api/transactions" class="api-link">GET /api/transactions</a> - List transactions</li>
                <li><a href="/api/budget" class="api-link">GET /api/budget</a> - Budget information</li>
            </ul>
        </div>
        
        <p><strong>Version:</strong> 1.0.0</p>
    </body>
    </html>
    """)


@app.route('/api/health')
def health_check():
    """Health check endpoint."""
    return jsonify({
        'status': 'healthy',
        'timestamp': datetime.utcnow().isoformat(),
        'version': '1.0.0'
    })


@app.route('/api/users', methods=['GET', 'POST'])
def users():
    """User management endpoint."""
    try:
        if request.method == 'POST':
            data = request.get_json()
            user = User(
                username=data['username'],
                email=data['email'],
                first_name=data['first_name'],
                last_name=data['last_name'],
                role=UserRole(data.get('role', 'citizen'))
            )
            db.session.add(user)
            db.session.commit()
            return jsonify({'message': 'User created successfully', 'user_id': user.id}), 201
        
        else:
            users_list = User.query.all()
            return jsonify([{
                'id': user.id,
                'username': user.username,
                'email': user.email,
                'name': f"{user.first_name} {user.last_name}",
                'role': user.role.value,
                'is_active': user.is_active,
                'created_at': user.created_at.isoformat()
            } for user in users_list])
    
    except Exception as e:
        # Log the exception internally for debugging
        logging.exception("Exception in /api/users endpoint")
        return jsonify({'error': 'An internal error has occurred.'}), 500


@app.route('/api/accounts', methods=['GET', 'POST'])
def accounts():
    """Account management endpoint."""
    try:
        if request.method == 'POST':
            data = request.get_json()
            account = Account(
                account_number=str(uuid.uuid4())[:8].upper(),
                account_type=data['account_type'],
                balance=data.get('initial_balance', 0.0),
                user_id=data['user_id']
            )
            db.session.add(account)
            db.session.commit()
            return jsonify({'message': 'Account created successfully', 'account_id': account.id}), 201
        
        else:
            accounts_list = Account.query.all()
            return jsonify([{
                'id': account.id,
                'account_number': account.account_number,
                'account_type': account.account_type,
                'balance': account.balance,
                'user_id': account.user_id,
                'is_active': account.is_active,
                'created_at': account.created_at.isoformat()
            } for account in accounts_list])
    
    except Exception as e:
        return jsonify({'error': str(e)}), 500


@app.route('/api/transactions', methods=['GET', 'POST'])
def transactions():
    """Transaction management endpoint."""
    try:
        if request.method == 'POST':
            data = request.get_json()
            transaction = Transaction(
                transaction_id=str(uuid.uuid4()),
                transaction_type=TransactionType(data['transaction_type']),
                amount=data['amount'],
                description=data.get('description', ''),
                user_id=data['user_id'],
                from_account_id=data.get('from_account_id'),
                to_account_id=data.get('to_account_id')
            )
            db.session.add(transaction)
            db.session.commit()
            return jsonify({'message': 'Transaction created successfully', 'transaction_id': transaction.id}), 201
        
        else:
            transactions_list = Transaction.query.order_by(Transaction.created_at.desc()).limit(100).all()
            return jsonify([{
                'id': transaction.id,
                'transaction_id': transaction.transaction_id,
                'type': transaction.transaction_type.value,
                'status': transaction.status.value,
                'amount': transaction.amount,
                'currency': transaction.currency,
                'description': transaction.description,
                'created_at': transaction.created_at.isoformat()
            } for transaction in transactions_list])
    
    except Exception as e:
        return jsonify({'error': str(e)}), 500


@app.route('/api/budget')
def budget_info():
    """Budget information endpoint."""
    try:
        budgets = Budget.query.filter_by(is_active=True).all()
        return jsonify([{
            'id': budget.id,
            'name': budget.name,
            'department': budget.department,
            'fiscal_year': budget.fiscal_year,
            'allocated_amount': budget.allocated_amount,
            'spent_amount': budget.spent_amount,
            'remaining_amount': budget.allocated_amount - budget.spent_amount,
            'utilization_percentage': round((budget.spent_amount / budget.allocated_amount) * 100, 2) if budget.allocated_amount > 0 else 0
        } for budget in budgets])
    
    except Exception as e:
        return jsonify({'error': str(e)}), 500


@app.route('/api/payroll', methods=['GET', 'POST'])
def payroll():
    """Payroll management endpoint."""
    try:
        if request.method == 'POST':
            data = request.get_json()
            payroll_record = PayrollRecord(
                employee_id=data['employee_id'],
                pay_period_start=datetime.fromisoformat(data['pay_period_start']),
                pay_period_end=datetime.fromisoformat(data['pay_period_end']),
                gross_pay=data['gross_pay'],
                net_pay=data['net_pay'],
                tax_withheld=data.get('tax_withheld', 0.0),
                benefits_deduction=data.get('benefits_deduction', 0.0),
                other_deductions=data.get('other_deductions', 0.0)
            )
            db.session.add(payroll_record)
            db.session.commit()
            return jsonify({'message': 'Payroll record created successfully'}), 201
        
        else:
            payroll_records = PayrollRecord.query.order_by(PayrollRecord.created_at.desc()).limit(50).all()
            return jsonify([{
                'id': record.id,
                'employee_id': record.employee_id,
                'pay_period_start': record.pay_period_start.isoformat(),
                'pay_period_end': record.pay_period_end.isoformat(),
                'gross_pay': record.gross_pay,
                'net_pay': record.net_pay,
                'processed': record.processed
            } for record in payroll_records])
    
    except Exception as e:
        return jsonify({'error': str(e)}), 500


@app.route('/api/utilities', methods=['GET', 'POST'])
def utilities():
    """Utility payment management endpoint."""
    try:
        if request.method == 'POST':
            data = request.get_json()
            utility_payment = UtilityPayment(
                citizen_id=data['citizen_id'],
                utility_type=data['utility_type'],
                account_number=data['account_number'],
                amount_due=data['amount_due'],
                due_date=datetime.fromisoformat(data['due_date'])
            )
            db.session.add(utility_payment)
            db.session.commit()
            return jsonify({'message': 'Utility payment record created successfully'}), 201
        
        else:
            utility_payments = UtilityPayment.query.order_by(UtilityPayment.due_date.desc()).limit(50).all()
            return jsonify([{
                'id': payment.id,
                'citizen_id': payment.citizen_id,
                'utility_type': payment.utility_type,
                'account_number': payment.account_number,
                'amount_due': payment.amount_due,
                'amount_paid': payment.amount_paid,
                'due_date': payment.due_date.isoformat(),
                'is_paid': payment.is_paid
            } for payment in utility_payments])
    
    except Exception as e:
        return jsonify({'error': str(e)}), 500


@app.errorhandler(404)
def not_found(error):
    """404 error handler."""
    return jsonify({'error': 'Not found'}), 404


@app.errorhandler(500)
def internal_error(error):
    """500 error handler."""
    return jsonify({'error': 'Internal server error'}), 500
=======
@app.errorhandler(500)
def internal_error(error):
    db.session.rollback()
    return render_template("errors/500.html"), 500

# Main routes
@app.route("/")
def home():
    """Home page route for GOFAP."""
    if current_user.is_authenticated:
        return render_template("dashboard.html", user=current_user)
    return render_template("index.html")

@app.route("/health")
def health_check():
    """Health check endpoint."""
    return {"status": "healthy", "service": "GOFAP"}

@app.route("/dashboard")
@login_required
def dashboard():
    """Dashboard page showing system overview."""
    try:
        from models import Account, Budget, Transaction

        # Get user's accounts
        user_accounts = Account.query.filter_by(user_id=current_user.id).all()
        total_balance = sum(acc.balance for acc in user_accounts)

        # Get recent transactions
        recent_transactions = (
            Transaction.query.join(Account)
            .filter(Account.user_id == current_user.id)
            .order_by(Transaction.created_at.desc())
            .limit(10)
            .all()
        )

        # Get budget information
        user_budgets = (
            Budget.query.join(Department)
            .join(Account)
            .filter(Account.user_id == current_user.id)
            .all()
        )

        return render_template(
            "dashboard.html",
            accounts=user_accounts,
            total_balance=total_balance,
            recent_transactions=recent_transactions,
            budgets=user_budgets,
        )
    except Exception as e:
        logging.error(f"Dashboard error: {e}")
        flash("Error loading dashboard data", "error")
        return render_template("dashboard.html")

@app.route("/accounts")
def accounts():
    """Accounts management page."""
    try:
        return render_template("accounts.html")
    except:
        return jsonify({"message": "GOFAP Account Management"})

@app.route("/accounts/create")
def create_account():
    """Account creation page."""
    try:
        return render_template("create_account.html")
    except:
        return jsonify({"message": "GOFAP Account Creation"})

@app.route("/api/accounts/create", methods=["POST"])
def api_create_account():
    """API endpoint for creating accounts."""
    try:
        data = request.get_json()
        service = data.get("service")
        account_type = data.get("account_type")
        account_name = data.get("account_name")

        if not all([service, account_type, account_name]):
            return jsonify({"error": "Missing required fields"}), 400

        # Here you would integrate with the actual service APIs
        # For now, return a success response
        return jsonify(
            {
                "success": True,
                "message": f"{service} account created successfully",
                "account_id": f"mock_{service}_{account_type}_account",
            }
        )

    except Exception:
        logging.exception("Exception occurred while creating account")
        return (
            jsonify({"error": "An internal error occurred. Please try again later."}),
            500,
        )

@app.route("/transactions")
def transactions():
    """Transactions page."""
    try:
        return render_template("transactions.html")
    except:
        return jsonify({"message": "GOFAP Transaction Management"})

@app.route("/budgets")
def budgets():
    """Budgets page."""
    try:
        return render_template("budgets.html")
    except:
        return jsonify({"message": "GOFAP Budget Management"})

@app.route("/reports")
def reports():
    """Reports and analytics page."""
    try:
        return render_template("reports.html")
    except:
        return jsonify({"message": "GOFAP Reports and Analytics"})

@app.route("/api/accounts", methods=["GET"])
@login_required
def get_accounts():
    """API endpoint to get user's accounts."""
    accounts = Account.query.filter_by(user_id=current_user.id, is_active=True).all()
    return jsonify([account.to_dict() for account in accounts])

@app.route("/payments")
@login_required
def payments():
    """Payment processing page."""
    try:
        return render_template("payments.html")
    except:
        return jsonify({"message": "GOFAP Payment Processing"})

@app.route("/api/budgets", methods=["GET"])
@login_required
def get_budgets():
    """API endpoint to get budgets."""
    if current_user.role in [UserRole.ADMIN, UserRole.TREASURER, UserRole.ACCOUNTANT]:
        budgets = Budget.query.filter_by(is_active=True).all()
    else:
        budgets = Budget.query.filter_by(
            department=current_user.department, is_active=True
        ).all()
>>>>>>> c99b3301

    return jsonify([budget.to_dict() for budget in budgets])

<<<<<<< HEAD
if __name__ == '__main__':
    with app.app_context():
        db.create_all()
    
    port = int(os.environ.get('PORT', 5000))
    app.run(host='127.0.0.1', port=port, debug=DEBUG)
=======
if __name__ == "__main__":
    # Create tables and initialize database
    with app.app_context():
        db.create_all()
>>>>>>> c99b3301

        # Create admin user if it doesn't exist
        admin_user = User.query.filter_by(username="admin").first()
        if not admin_user:
            admin_user = User(
                username="admin",
                email="admin@gofap.gov",
                first_name="System",
                last_name="Administrator",
                role=UserRole.ADMIN,
                department="IT",
            )
            admin_user.set_password("admin123")  # Change in production!
            db.session.add(admin_user)
            db.session.commit()
            logging.info("Created default admin user")

    port = int(os.environ.get("PORT", 5000))
    app.run(host="127.0.0.1", port=port, debug=DEBUG)<|MERGE_RESOLUTION|>--- conflicted
+++ resolved
@@ -5,18 +5,15 @@
 
 import logging
 import os
-<<<<<<< HEAD
 import uuid
 from datetime import datetime  # Removed timedelta since it's not used
 import logging
 from flask import Flask, request, jsonify, render_template_string
 from flask_sqlalchemy import SQLAlchemy
-=======
 from datetime import datetime
 
 from flask import Flask, flash, jsonify, render_template, request
 from flask_login import LoginManager, current_user, login_required
->>>>>>> c99b3301
 from flask_migrate import Migrate
 
 from models import db
@@ -28,7 +25,6 @@
 
 # Import configuration settings
 try:
-<<<<<<< HEAD
     from configs.settings import DEBUG, SECRET_KEY, DATABASE_URI
 except ImportError:
     # Fallback if configs module is not available
@@ -45,7 +41,6 @@
 app.config['SQLALCHEMY_DATABASE_URI'] = DATABASE_URI
 app.config['SQLALCHEMY_TRACK_MODIFICATIONS'] = False  # Suppress warning
 db = SQLAlchemy(app)
-=======
     pass
 except ImportError:
     # Fallback if configs module is not available
@@ -62,7 +57,6 @@
 
 # Initialize extensions
 db.init_app(app)
->>>>>>> c99b3301
 migrate = Migrate(app, db)
 login_manager = LoginManager()
 login_manager.init_app(app)
@@ -98,12 +92,9 @@
 
 # Import models after db initialization
 try:
-<<<<<<< HEAD
     from models import User, Account, Transaction, PayrollRecord, Budget, UtilityPayment
     from models import UserRole, TransactionType, TransactionStatus
-=======
     from models import Account, Budget, Department, Transaction, User  # noqa: F401
->>>>>>> c99b3301
 except ImportError:
     # Models module not yet created - this is expected during initial setup
     try:
@@ -139,35 +130,6 @@
 try:
     from routes import data_import_bp
 
-    app.register_blueprint(data_import_bp)
-    logging.info("Data import routes registered")
-except ImportError as e:
-    logging.warning(f"Could not register data import routes: {e}")
-
-# Register payment routes
-try:
-    from routes.payments import payments_bp
-
-    app.register_blueprint(payments_bp)
-    logging.info("Payment routes registered")
-except ImportError as e:
-    logging.warning(f"Could not register payment routes: {e}")
-
-# Register CLI commands
-try:
-    from cli import register_data_import_commands
-
-    register_data_import_commands(app)
-    logging.info("Data import CLI commands registered")
-except ImportError as e:
-    logging.warning(f"Could not register data import CLI commands: {e}")
-
-# Error handlers
-@app.errorhandler(404)
-def not_found_error(error):
-    return render_template("errors/404.html"), 404
-
-<<<<<<< HEAD
 # Set up basic logging configuration
 logging.basicConfig(level=logging.INFO)
 
@@ -430,7 +392,34 @@
 def internal_error(error):
     """500 error handler."""
     return jsonify({'error': 'Internal server error'}), 500
-=======
+    app.register_blueprint(data_import_bp)
+    logging.info("Data import routes registered")
+except ImportError as e:
+    logging.warning(f"Could not register data import routes: {e}")
+
+# Register payment routes
+try:
+    from routes.payments import payments_bp
+
+    app.register_blueprint(payments_bp)
+    logging.info("Payment routes registered")
+except ImportError as e:
+    logging.warning(f"Could not register payment routes: {e}")
+
+# Register CLI commands
+try:
+    from cli import register_data_import_commands
+
+    register_data_import_commands(app)
+    logging.info("Data import CLI commands registered")
+except ImportError as e:
+    logging.warning(f"Could not register data import CLI commands: {e}")
+
+# Error handlers
+@app.errorhandler(404)
+def not_found_error(error):
+    return render_template("errors/404.html"), 404
+
 @app.errorhandler(500)
 def internal_error(error):
     db.session.rollback()
@@ -584,23 +573,19 @@
         budgets = Budget.query.filter_by(
             department=current_user.department, is_active=True
         ).all()
->>>>>>> c99b3301
-
-    return jsonify([budget.to_dict() for budget in budgets])
-
-<<<<<<< HEAD
+
 if __name__ == '__main__':
     with app.app_context():
         db.create_all()
     
     port = int(os.environ.get('PORT', 5000))
     app.run(host='127.0.0.1', port=port, debug=DEBUG)
-=======
+    return jsonify([budget.to_dict() for budget in budgets])
+
 if __name__ == "__main__":
     # Create tables and initialize database
     with app.app_context():
         db.create_all()
->>>>>>> c99b3301
 
         # Create admin user if it doesn't exist
         admin_user = User.query.filter_by(username="admin").first()
