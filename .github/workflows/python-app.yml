# Comprehensive CI/CD Pipeline for Government Operations and Financial Accounting Platform (GOFAP)
# This workflow provides full automation for testing, security scanning, and deployment

name: GOFAP CI/CD Pipeline

on:
  push:
    branches: [ "main", "develop" ]
  pull_request:
    branches: [ "main", "develop" ]
  schedule:
    # Run daily at 2 AM UTC for automated maintenance
    - cron: '0 2 * * *'
  workflow_dispatch:
    inputs:
      run_type:
        description: 'Type of run'
        required: true
        default: 'full'
        type: choice
        options:
        - full
        - security-only
        - tests-only

permissions:
<<<<<<< HEAD
  contents: read
=======
  contents: write
  security-events: write
  issues: write
  pull-requests: write
  checks: write
  actions: write
>>>>>>> 37e06f1d

env:
  PYTHON_VERSION: '3.12'
  NODE_VERSION: '20'

jobs:
  # Code Quality and Security Analysis
  code-quality:
    name: Code Quality & Security Analysis
    runs-on: ubuntu-latest
    if: github.event_name != 'workflow_dispatch' || github.event.inputs.run_type == 'full' || github.event.inputs.run_type == 'security-only'
    
    steps:
    - name: Checkout code
      uses: actions/checkout@v4
      with:
        fetch-depth: 0

    - name: Set up Python
      uses: actions/setup-python@v5
      with:
        python-version: ${{ env.PYTHON_VERSION }}

    - name: Cache Python dependencies
      uses: actions/cache@v4
      with:
        path: ~/.cache/pip
        key: ${{ runner.os }}-pip-${{ hashFiles('**/requirements.txt') }}
        restore-keys: |
          ${{ runner.os }}-pip-

    - name: Install dependencies
      run: |
        python -m pip install --upgrade pip
        pip install -r requirements.txt
        pip install bandit safety

    - name: Run critical syntax check
      run: |
        flake8 . --count --select=E9,F63,F7,F82 --show-source --statistics

    - name: Run comprehensive linting
      run: |
        flake8 . --count --exit-zero --max-complexity=10 --max-line-length=127 --statistics
<<<<<<< HEAD
    - name: Initialize database
      run: |
        python -c "from main import app, db; app.app_context().push(); db.create_all(); print('Database initialized')" || echo "Database initialization skipped"
    - name: Test with pytest
      run: |
        pytest --maxfail=1 --disable-warnings -q || code=$?; if [ "$code" -ne 0 ] && [ "$code" -ne 5 ]; then exit "$code"; elif [ "$code" -eq 5 ]; then echo "No tests collected (exit 5)"; fi
=======

    - name: Code formatting check with Black
      run: |
        black --check --diff .

    - name: Type checking with MyPy
      run: |
        mypy --ignore-missing-imports --exclude="stripe/main.py" . || true

    - name: Security scan with Bandit
      run: |
        bandit -r . -f json -o bandit-report.json || true
        bandit -r . -f txt || true

    - name: Dependency vulnerability check
      run: |
        safety check --json --output safety-report.json || true
        safety check || true

    - name: Upload security reports
      uses: actions/upload-artifact@v4
      if: always()
      with:
        name: security-reports
        path: |
          bandit-report.json
          safety-report.json

  # Comprehensive Testing
  test:
    name: Comprehensive Testing
    runs-on: ubuntu-latest
    if: github.event_name != 'workflow_dispatch' || github.event.inputs.run_type != 'security-only'
    needs: [code-quality]
    
    strategy:
      matrix:
        python-version: ['3.10', '3.11', '3.12']
    
    steps:
    - name: Checkout code
      uses: actions/checkout@v4

    - name: Set up Python ${{ matrix.python-version }}
      uses: actions/setup-python@v5
      with:
        python-version: ${{ matrix.python-version }}

    - name: Cache Python dependencies
      uses: actions/cache@v4
      with:
        path: ~/.cache/pip
        key: ${{ runner.os }}-${{ matrix.python-version }}-pip-${{ hashFiles('**/requirements.txt') }}

    - name: Install dependencies
      run: |
        python -m pip install --upgrade pip
        pip install -r requirements.txt
        pip install coverage pytest-cov

    - name: Initialize database
      run: |
        python -c "from main import app, db; app.app_context().push(); db.create_all(); print('Database initialized')"

    - name: Run tests with coverage
      run: |
        coverage run -m pytest -v --tb=short
        coverage xml
        coverage report

    - name: Upload coverage to Codecov
      uses: codecov/codecov-action@v4
      if: matrix.python-version == '3.12'
      with:
        file: ./coverage.xml
        flags: unittests
        name: codecov-umbrella

    - name: Test Flask application
      run: |
        python main.py &
        APP_PID=$!
        sleep 5
        curl -f http://127.0.0.1:5000/ || (echo "App health check failed" && exit 1)
        kill $APP_PID

  # Build and Package Application
  build:
    name: Build & Package
    runs-on: ubuntu-latest
    needs: [test]
    if: github.ref == 'refs/heads/main' || github.ref == 'refs/heads/develop'
    
    steps:
    - name: Checkout code
      uses: actions/checkout@v4

    - name: Set up Python
      uses: actions/setup-python@v5
      with:
        python-version: ${{ env.PYTHON_VERSION }}

    - name: Install build dependencies
      run: |
        python -m pip install --upgrade pip
        pip install build wheel

    - name: Build application
      run: |
        python -m build

    - name: Upload build artifacts
      uses: actions/upload-artifact@v4
      with:
        name: build-artifacts
        path: dist/

  # Automated Issue Detection and Creation
  issue-detection:
    name: Automated Issue Detection
    runs-on: ubuntu-latest
    needs: [code-quality, test]
    if: always() && (needs.code-quality.result == 'failure' || needs.test.result == 'failure')
    
    steps:
    - name: Checkout code
      uses: actions/checkout@v4

    - name: Download security reports
      uses: actions/download-artifact@v4
      with:
        name: security-reports
        path: ./reports/

    - name: Create issues for failures
      uses: actions/github-script@v7
      with:
        github-token: ${{ secrets.GITHUB_TOKEN }}
        script: |
          const fs = require('fs');
          const path = require('path');
          
          // Function to create issue if not exists
          async function createIssueIfNotExists(title, body, labels) {
            const issues = await github.rest.issues.listForRepo({
              owner: context.repo.owner,
              repo: context.repo.repo,
              state: 'open',
              per_page: 100
            });
            
            const existingIssue = issues.data.find(issue => issue.title === title);
            if (existingIssue) {
              console.log(`Issue already exists: ${title}`);
              return;
            }
            
            await github.rest.issues.create({
              owner: context.repo.owner,
              repo: context.repo.repo,
              title: title,
              body: body,
              labels: labels,
              assignees: ['${{ github.actor }}']
            });
            console.log(`Created issue: ${title}`);
          }
          
          // Check for security issues
          try {
            if (fs.existsSync('./reports/bandit-report.json')) {
              const banditReport = JSON.parse(fs.readFileSync('./reports/bandit-report.json', 'utf8'));
              if (banditReport.results && banditReport.results.length > 0) {
                const title = '🔒 Security vulnerabilities detected by Bandit';
                const body = `## Security Vulnerabilities Detected\n\nBandit has detected ${banditReport.results.length} potential security issues:\n\n` +
                  banditReport.results.map(issue => `- **${issue.test_name}**: ${issue.issue_text} (${issue.filename}:${issue.line_number})`).join('\n');
                await createIssueIfNotExists(title, body, ['security', 'bug', 'automated']);
              }
            }
          } catch (e) {
            console.log('Error processing Bandit report:', e.message);
          }
          
          // Check for dependency vulnerabilities
          try {
            if (fs.existsSync('./reports/safety-report.json')) {
              const safetyReport = JSON.parse(fs.readFileSync('./reports/safety-report.json', 'utf8'));
              if (safetyReport.length > 0) {
                const title = '📦 Dependency vulnerabilities detected';
                const body = `## Dependency Vulnerabilities\n\nSafety has detected ${safetyReport.length} vulnerable dependencies:\n\n` +
                  safetyReport.map(vuln => `- **${vuln.package}** ${vuln.installed_version}: ${vuln.advisory}`).join('\n');
                await createIssueIfNotExists(title, body, ['dependencies', 'security', 'bug', 'automated']);
              }
            }
          } catch (e) {
            console.log('Error processing Safety report:', e.message);
          }

  # Automated Maintenance and Health Checks
  maintenance:
    name: Automated Maintenance
    runs-on: ubuntu-latest
    if: github.event_name == 'schedule' || github.event.inputs.run_type == 'full'
    
    steps:
    - name: Checkout code
      uses: actions/checkout@v4

    - name: Set up Python
      uses: actions/setup-python@v5
      with:
        python-version: ${{ env.PYTHON_VERSION }}

    - name: Health check and maintenance
      run: |
        echo "Running automated maintenance tasks..."
        # Clean up old build artifacts
        find . -name "*.pyc" -delete
        find . -name "__pycache__" -type d -exec rm -rf {} + || true
        
        # Check for outdated dependencies
        pip list --outdated

    - name: Create maintenance report
      uses: actions/github-script@v7
      with:
        github-token: ${{ secrets.GITHUB_TOKEN }}
        script: |
          const title = '🔧 Weekly Maintenance Report - ' + new Date().toISOString().split('T')[0];
          const body = `## Weekly Maintenance Report
          
          This is an automated maintenance report generated on ${new Date().toISOString()}.
          
          ### System Status
          - ✅ Automated maintenance tasks completed
          - ✅ Build artifacts cleaned
          - ✅ Dependencies checked for updates
          
          ### Next Actions
          - Review any security issues reported this week
          - Check for dependency updates via Dependabot
          - Review and merge any automated fix PRs
          
          *This issue will be automatically closed in 7 days.*`;
          
          await github.rest.issues.create({
            owner: context.repo.owner,
            repo: context.repo.repo,
            title: title,
            body: body,
            labels: ['maintenance', 'automated', 'report']
          });
>>>>>>> 37e06f1d
<|MERGE_RESOLUTION|>--- conflicted
+++ resolved
@@ -24,16 +24,13 @@
         - tests-only
 
 permissions:
-<<<<<<< HEAD
   contents: read
-=======
   contents: write
   security-events: write
   issues: write
   pull-requests: write
   checks: write
   actions: write
->>>>>>> 37e06f1d
 
 env:
   PYTHON_VERSION: '3.12'
@@ -78,14 +75,12 @@
     - name: Run comprehensive linting
       run: |
         flake8 . --count --exit-zero --max-complexity=10 --max-line-length=127 --statistics
-<<<<<<< HEAD
     - name: Initialize database
       run: |
         python -c "from main import app, db; app.app_context().push(); db.create_all(); print('Database initialized')" || echo "Database initialization skipped"
     - name: Test with pytest
       run: |
         pytest --maxfail=1 --disable-warnings -q || code=$?; if [ "$code" -ne 0 ] && [ "$code" -ne 5 ]; then exit "$code"; elif [ "$code" -eq 5 ]; then echo "No tests collected (exit 5)"; fi
-=======
 
     - name: Code formatting check with Black
       run: |
@@ -337,5 +332,4 @@
             title: title,
             body: body,
             labels: ['maintenance', 'automated', 'report']
-          });
->>>>>>> 37e06f1d
+          });