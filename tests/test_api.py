--- conflicted
+++ resolved
@@ -10,11 +10,8 @@
 from flask_login import LoginManager
 
 from models import AccountType  # noqa: F401; Transaction,
-<<<<<<< HEAD
 from models import Account, TransactionType, User, UserRole, db
-=======
 from models import Account, User, UserRole, db
->>>>>>> 27a24716
 
 @pytest.fixture
 def app():
