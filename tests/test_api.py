"""
Test cases for GOFAP API endpoints.
"""

import json
import os

import pytest
from flask import Flask
from flask_login import LoginManager

from models import AccountType  # noqa: F401; Transaction,
from models import Account, TransactionType, User, UserRole, db
<<<<<<< HEAD
=======
from models import Account, User, UserRole, db
>>>>>>> f35fd88c

@pytest.fixture
def app():
    """Create test Flask application."""
    app = Flask(__name__)
    app.config["TESTING"] = True
    app.config["SQLALCHEMY_DATABASE_URI"] = "sqlite:///:memory:"
    app.config["SQLALCHEMY_TRACK_MODIFICATIONS"] = False
    # Fixed: Use environment variable for SECRET_KEY instead of hardcoding
    app.config["SECRET_KEY"] = os.getenv("FLASK_SECRET_KEY", "default-secret-key")

    # Initialize extensions
    db.init_app(app)
    login_manager = LoginManager(app)
    login_manager.login_view = "auth.login"

    @login_manager.user_loader
    def load_user(user_id):
        return User.query.get(int(user_id))

    # Create tables
    with app.app_context():
        db.create_all()

        # Create test data
        admin_user = User(
            username="admin", email="admin@example.com", role=UserRole.ADMIN
        )
        admin_user.set_password("admin123")
        db.session.add(admin_user)

        regular_user = User(
            username="user", email="user@example.com", role=UserRole.USER
        )
        regular_user.set_password("user123")
        db.session.add(regular_user)

        # Create test account
        test_account = Account(
            account_name="Test Account",
            account_type=AccountType.CHECKING,
            balance=1000.00,
            user_id=1,
        )
        db.session.add(test_account)

        db.session.commit()

    return app

@pytest.fixture
def client(app):
    """Create test client."""
    return app.test_client()

@pytest.fixture
def admin_auth_headers():
    """Get authentication headers for admin user."""
    return {
        "Authorization": "Bearer admin-token",  # In real tests, use proper JWT tokens
        "Content-Type": "application/json",
    }

@pytest.fixture
def user_auth_headers():
    """Get authentication headers for regular user."""
    return {"Authorization": "Bearer user-token", "Content-Type": "application/json"}

class TestUserEndpoints:
    """Test user-related API endpoints."""

    def test_get_users_as_admin(self, client, admin_auth_headers):
        """Test getting all users as admin."""
        response = client.get("/api/users", headers=admin_auth_headers)
        assert response.status_code == 200
        data = json.loads(response.data)
        assert "users" in data
        assert len(data["users"]) >= 2

    def test_get_users_as_regular_user(self, client, user_auth_headers):
        """Test that regular users cannot get all users."""
        response = client.get("/api/users", headers=user_auth_headers)
        assert response.status_code == 403

    def test_create_user(self, client, admin_auth_headers):
        """Test creating a new user."""
        user_data = {
            "username": "newuser",
            "email": "newuser@example.com",
            "password": "newuser123",
            "role": "USER",
        }
        response = client.post(
            "/api/users", data=json.dumps(user_data), headers=admin_auth_headers
        )
        assert response.status_code == 201
        data = json.loads(response.data)
        assert data["username"] == "newuser"

class TestAccountEndpoints:
    """Test account-related API endpoints."""

    def test_get_accounts(self, client, user_auth_headers):
        """Test getting user accounts."""
        response = client.get("/api/accounts", headers=user_auth_headers)
        assert response.status_code == 200
        data = json.loads(response.data)
        assert "accounts" in data

    def test_create_account(self, client, user_auth_headers):
        """Test creating a new account."""
        account_data = {
            "account_name": "New Savings Account",
            "account_type": "SAVINGS",
            "initial_balance": 500.00,
        }
        response = client.post(
            "/api/accounts", data=json.dumps(account_data), headers=user_auth_headers
        )
        assert response.status_code == 201
        data = json.loads(response.data)
        assert data["account_name"] == "New Savings Account"
        assert data["balance"] == 500.00

    def test_get_account_balance(self, client, user_auth_headers):
        """Test getting account balance."""
        response = client.get("/api/accounts/1/balance", headers=user_auth_headers)
        assert response.status_code == 200
        data = json.loads(response.data)
        assert "balance" in data
        assert data["balance"] == 1000.00

class TestTransactionEndpoints:
    """Test transaction-related API endpoints."""

    def test_create_transaction(self, client, user_auth_headers):
        """Test creating a new transaction."""
        transaction_data = {
            "account_id": 1,
            "amount": 100.00,
            "transaction_type": "DEPOSIT",
            "description": "Test deposit",
        }
        response = client.post(
            "/api/transactions",
            data=json.dumps(transaction_data),
            headers=user_auth_headers,
        )
        assert response.status_code == 201
        data = json.loads(response.data)
        assert data["amount"] == 100.00
        assert data["transaction_type"] == "DEPOSIT"

    def test_get_transactions(self, client, user_auth_headers):
        """Test getting account transactions."""
        response = client.get("/api/accounts/1/transactions", headers=user_auth_headers)
        assert response.status_code == 200
        data = json.loads(response.data)
        assert "transactions" in data

class TestAuthenticationEndpoints:
    """Test authentication endpoints."""

    def test_login_valid_credentials(self, client):
        """Test login with valid credentials."""
        login_data = {"username": "admin", "password": "admin123"}
        response = client.post(
            "/api/auth/login",
            data=json.dumps(login_data),
            headers={"Content-Type": "application/json"},
        )
        assert response.status_code == 200
        data = json.loads(response.data)
        assert "access_token" in data

    def test_login_invalid_credentials(self, client):
        """Test login with invalid credentials."""
        login_data = {"username": "admin", "password": "wrongpassword"}
        response = client.post(
            "/api/auth/login",
            data=json.dumps(login_data),
            headers={"Content-Type": "application/json"},
        )
        assert response.status_code == 401

    def test_logout(self, client, user_auth_headers):
        """Test logout functionality."""
        response = client.post("/api/auth/logout", headers=user_auth_headers)
        assert response.status_code == 200

class TestSecurityValidation:
    """Test security-related validations."""

    def test_sql_injection_protection(self, client, user_auth_headers):
        """Test that SQL injection is prevented."""
        malicious_data = {
            "username": "admin'; DROP TABLE users; --",
            "password": "test",
        }
        response = client.post(
            "/api/auth/login",
            data=json.dumps(malicious_data),
            headers={"Content-Type": "application/json"},
        )
        # Should not cause server error or expose database structure
        assert response.status_code in [400, 401]

    def test_xss_prevention(self, client, user_auth_headers):
        """Test XSS prevention in user input."""
        xss_data = {
            "account_name": '<script>alert("xss")</script>',
            "account_type": "CHECKING",
            "initial_balance": 100.00,
        }
        response = client.post(
            "/api/accounts", data=json.dumps(xss_data), headers=user_auth_headers
        )
        # Input should be sanitized
        if response.status_code == 201:
            data = json.loads(response.data)
            # Check that script tags are not present
            assert "<script>" not in data["account_name"]<|MERGE_RESOLUTION|>--- conflicted
+++ resolved
@@ -11,10 +11,7 @@
 
 from models import AccountType  # noqa: F401; Transaction,
 from models import Account, TransactionType, User, UserRole, db
-<<<<<<< HEAD
-=======
 from models import Account, User, UserRole, db
->>>>>>> f35fd88c
 
 @pytest.fixture
 def app():
