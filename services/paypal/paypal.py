<<<<<<< HEAD
from .service import Service

=======

import os
import requests
import base64
from typing import Dict, Any, Optional
from ..service import Service
>>>>>>> fcd05631

class PaypalService(Service):
    """Complete PayPal payment service implementation."""
    
    def __init__(self, api_key: Optional[str] = None):
        super().__init__(api_key)
        self.client_id = os.environ.get('PAYPAL_CLIENT_ID')
        self.client_secret = os.environ.get('PAYPAL_CLIENT_SECRET')
        self.sandbox = os.environ.get('PAYPAL_SANDBOX', 'true').lower() == 'true'
        self.base_url = "https://api.sandbox.paypal.com" if self.sandbox else "https://api.paypal.com"
        self.access_token = None
    
    def get_api_key(self) -> str:
        """Get PayPal credentials."""
        if not self.client_id or not self.client_secret:
            raise ValueError("PAYPAL_CLIENT_ID and PAYPAL_CLIENT_SECRET environment variables are required")
        return f"{self.client_id}:{self.client_secret}"
    
    def get_access_token(self) -> str:
        """Get PayPal access token."""
        if self.access_token:
            return self.access_token
            
        auth = base64.b64encode(f"{self.client_id}:{self.client_secret}".encode()).decode()
        headers = {
            'Authorization': f'Basic {auth}',
            'Content-Type': 'application/x-www-form-urlencoded'
        }
        data = 'grant_type=client_credentials'
        
        response = requests.post(f"{self.base_url}/v1/oauth2/token", headers=headers, data=data)
        response.raise_for_status()
        
        self.access_token = response.json()['access_token']
        return self.access_token
    
    def create_customer(self, customer_data: Dict[str, Any]) -> Dict[str, Any]:
        """Create a PayPal customer (vault customer)."""
        try:
            headers = {
                'Authorization': f'Bearer {self.get_access_token()}',
                'Content-Type': 'application/json'
            }
            
            customer_payload = {
                'given_name': customer_data.get('name', '').split(' ')[0],
                'surname': ' '.join(customer_data.get('name', '').split(' ')[1:]),
                'email_address': customer_data.get('email'),
                'phone': {
                    'phone_number': {
                        'national_number': customer_data.get('phone', '')
                    }
                }
            }
            
            response = requests.post(
                f"{self.base_url}/v1/customer/vault/customers",
                headers=headers,
                json=customer_payload
            )
            response.raise_for_status()
            
            customer = response.json()
            return {
                'success': True,
                'customer_id': customer['id'],
                'data': customer
            }
        except Exception as e:
            self.logger.error(f"PayPal customer creation failed: {e}")
            return {
                'success': False,
                'error': str(e)
            }
    
    def process_payment(self, payment_data: Dict[str, Any]) -> Dict[str, Any]:
        """Process a payment through PayPal."""
        try:
            headers = {
                'Authorization': f'Bearer {self.get_access_token()}',
                'Content-Type': 'application/json'
            }
            
            payment_payload = {
                'intent': 'CAPTURE',
                'purchase_units': [{
                    'amount': {
                        'currency_code': payment_data.get('currency', 'USD'),
                        'value': str(payment_data['amount'] / 100)  # Convert from cents
                    }
                }]
            }
            
            # Create order
            response = requests.post(
                f"{self.base_url}/v2/checkout/orders",
                headers=headers,
                json=payment_payload
            )
            response.raise_for_status()
            
            order = response.json()
            return {
                'success': True,
                'payment_id': order['id'],
                'status': order['status'],
                'data': order
            }
        except Exception as e:
            self.logger.error(f"PayPal payment failed: {e}")
            return {
                'success': False,
                'error': str(e)
            }
    
    def get_balance(self, account_id: str = None) -> Dict[str, Any]:
        """Get PayPal account balance."""
        try:
            headers = {
                'Authorization': f'Bearer {self.get_access_token()}',
                'Content-Type': 'application/json'
            }
            
            response = requests.get(
                f"{self.base_url}/v1/reporting/balances",
                headers=headers
            )
            response.raise_for_status()
            
            balance_data = response.json()
            return {
                'success': True,
                'balances': balance_data.get('balances', [])
            }
        except Exception as e:
            self.logger.error(f"PayPal balance retrieval failed: {e}")
            return {
                'success': False,
                'error': str(e)
            }
    
    def create_account(self, account_data: Dict[str, Any]) -> Dict[str, Any]:
        """Create a PayPal merchant account."""
        # PayPal merchant account creation requires partner API access
        # For now, return a placeholder response
        return {
            'success': False,
            'error': 'PayPal merchant account creation requires partner API access'
        }<|MERGE_RESOLUTION|>--- conflicted
+++ resolved
@@ -1,14 +1,9 @@
-<<<<<<< HEAD
-from .service import Service
-
-=======
 
 import os
 import requests
 import base64
 from typing import Dict, Any, Optional
 from ..service import Service
->>>>>>> fcd05631
 
 class PaypalService(Service):
     """Complete PayPal payment service implementation."""
